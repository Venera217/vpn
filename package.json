{
  "name": "outline-server",
  "private": true,
  "devDependencies": {
    "@commitlint/config-conventional": "^17.0.0",
    "@types/jasmine": "^3.5.10",
    "@typescript-eslint/eslint-plugin": "^5.14.0",
    "@typescript-eslint/parser": "^5.14.0",
<<<<<<< HEAD
    "browserslist": "^4.20.3",
=======
    "@webpack-cli/serve": "^1.6.1",
>>>>>>> c69c7167
    "eslint": "^8.10.0",
    "eslint-plugin-compat": "^4.0.2",
    "generate-license-file": "^1.2.0",
    "husky": "^1.3.1",
    "jasmine": "^3.5.0",
    "prettier": "^2.4.1",
    "pretty-quick": "^3.1.1",
    "typescript": "^4"
  },
  "engines": {
    "node": "^16.13.0",
    "npm": "^8.1.0"
  },
  "scripts": {
    "action": "bash ./scripts/run_action.sh",
    "action:help": "npm run action",
    "action:list": "npm run action",
    "clean": "rm -rf src/*/node_modules/ build/ node_modules/ src/server_manager/install_scripts/do_install_script.ts src/server_manager/install_scripts/gcp_install_script.ts third_party/shellcheck/download/",
    "format": "pretty-quick --staged --pattern \"**/*.{cjs,html,js,json,md,ts}\"",
    "format:all": "prettier --write \"**/*.{cjs,html,js,json,md,ts}\"",
    "lint": "npm run lint:sh && npm run lint:ts",
    "lint:sh": "bash ./scripts/shellcheck.sh",
    "lint:ts": "eslint \"**/*.{js,ts}\"",
    "test": "npm run lint && npm run action metrics_server/test && npm run action sentry_webhook/build && npm run action server_manager/test && npm run action shadowbox/test"
  },
  "workspaces": [
    "src/*"
  ],
  "husky": {
    "hooks": {
      "pre-commit": "npm run lint && npm run format"
    }
  }
}<|MERGE_RESOLUTION|>--- conflicted
+++ resolved
@@ -6,11 +6,8 @@
     "@types/jasmine": "^3.5.10",
     "@typescript-eslint/eslint-plugin": "^5.14.0",
     "@typescript-eslint/parser": "^5.14.0",
-<<<<<<< HEAD
     "browserslist": "^4.20.3",
-=======
     "@webpack-cli/serve": "^1.6.1",
->>>>>>> c69c7167
     "eslint": "^8.10.0",
     "eslint-plugin-compat": "^4.0.2",
     "generate-license-file": "^1.2.0",
