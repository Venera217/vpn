--- conflicted
+++ resolved
@@ -174,7 +174,6 @@
     await expectNoAsyncThrow(repo.setAccessKeyDataLimit.bind(repo, key.id, {bytes: 5000}));
     expect(key.dataLimit).toEqual(limit);
     expect(config.mostRecentWrite.accessKeys[0].dataLimit).toEqual(limit);
-<<<<<<< HEAD
     done();
   });
   
@@ -229,8 +228,6 @@
     await expectNoAsyncThrow(repo.removeAccessKeyDataLimit.bind(repo, key.id));
     expect(key.dataLimit).toBeFalsy();
     expect(config.mostRecentWrite.accessKeys[0].dataLimit).not.toBeDefined();
-=======
->>>>>>> e8d430a3
     done();
   });
   
@@ -244,10 +241,11 @@
     await repo.setDefaultDataLimit({bytes: 0});
     await repo.setAccessKeyDataLimit(key.id, {bytes: 1000});
     expect(key.isOverDataLimit).toBeFalsy();
-
-<<<<<<< HEAD
     await repo.removeAccessKeyDataLimit(key.id);
-=======
+    expect(key.isOverDataLimit).toBeTruthy();
+    done();
+  });
+
   async function setKeyLimitAndEnforce(
       repo: ServerAccessKeyRepository, id: AccessKeyId, limit: DataLimit) {
     repo.setAccessKeyDataLimit(id, limit);
@@ -256,11 +254,11 @@
     return repo.enforceAccessKeyDataLimits();
   }
 
-  it('setAccessKeyDataLimit can change a key\'s limit status', async(done) => {
+  it('setAccessKeyDataLimit can change a key\'s limit status', async (done) => {
     const server = new FakeShadowsocksServer();
     const prometheusClient = new FakePrometheusClient({'0': 500});
-    const repo = 
-      new RepoBuilder().prometheusClient(prometheusClient).shadowsocksServer(server).build();
+    const repo =
+        new RepoBuilder().prometheusClient(prometheusClient).shadowsocksServer(server).build();
     await repo.start(new ManualClock());
     const key = await repo.createNewAccessKey();
     await setKeyLimitAndEnforce(repo, key.id, {bytes: 0});
@@ -277,12 +275,12 @@
     expect(serverKeys[0].id).toEqual(key.id);
     done();
   });
-  
-  it('setAccessKeyDataLimit overrides default data limit', async(done) => {
+
+  it('setAccessKeyDataLimit overrides default data limit', async (done) => {
     const server = new FakeShadowsocksServer();
     const prometheusClient = new FakePrometheusClient({'0': 750, '1': 1250});
-    const repo = 
-      new RepoBuilder().prometheusClient(prometheusClient).shadowsocksServer(server).build();  
+    const repo =
+        new RepoBuilder().prometheusClient(prometheusClient).shadowsocksServer(server).build();
     await repo.start(new ManualClock());
     const lowerLimitThanDefault = await repo.createNewAccessKey();
     const higherLimitThanDefault = await repo.createNewAccessKey();
@@ -305,7 +303,7 @@
     return repo.enforceAccessKeyDataLimits();
   }
 
-  it('removeAccessKeyDataLimit can remove a custom data limit', async(done) => {
+  it('removeAccessKeyDataLimit can remove a custom data limit', async (done) => {
     const server = new FakeShadowsocksServer();
     const config = new InMemoryConfig<AccessKeyConfigJson>({accessKeys: [], nextId: 0});
     const repo = new RepoBuilder().shadowsocksServer(server).keyConfig(config).build();
@@ -316,45 +314,36 @@
     expect(config.mostRecentWrite.accessKeys[0].dataLimit).not.toBeDefined();
     done();
   });
-  
-  it('removeAccessKeyDataLimit restores a key to the default data limit', async(done) => {
+
+  it('removeAccessKeyDataLimit restores a key to the default data limit', async (done) => {
+    const server = new FakeShadowsocksServer();
+    const prometheusClient = new FakePrometheusClient({'0': 500});
+    const repo =
+        new RepoBuilder().prometheusClient(prometheusClient).shadowsocksServer(server).build();
+    const key = await repo.createNewAccessKey();
+    await repo.start(new ManualClock());
+    await repo.setDefaultDataLimit({bytes: 0});
+    await setKeyLimitAndEnforce(repo, key.id, {bytes: 1000});
+    expect(key.isOverDataLimit).toBeFalsy();
+
+    await removeKeyLimitAndEnforce(repo, key.id);
+    expect(key.isOverDataLimit).toBeTruthy();
+    done();
+  });
+
+  it('removeAccessKeyDataLimit can restore an over-limit access key', async(done) => {
     const server = new FakeShadowsocksServer();
     const prometheusClient = new FakePrometheusClient({'0': 500});
     const repo = 
       new RepoBuilder().prometheusClient(prometheusClient).shadowsocksServer(server).build();
     const key = await repo.createNewAccessKey();
     await repo.start(new ManualClock());
-    await repo.setDefaultDataLimit({bytes: 0});
-    await setKeyLimitAndEnforce(repo, key.id, {bytes: 1000});
-    expect(key.isOverDataLimit).toBeFalsy();
-
-    await removeKeyLimitAndEnforce(repo, key.id);
->>>>>>> e8d430a3
-    expect(key.isOverDataLimit).toBeTruthy();
-    done();
-  });
-  
-  it('removeAccessKeyDataLimit can restore an over-limit access key', async(done) => {
-    const server = new FakeShadowsocksServer();
-    const prometheusClient = new FakePrometheusClient({'0': 500});
-    const repo = 
-      new RepoBuilder().prometheusClient(prometheusClient).shadowsocksServer(server).build();
-    const key = await repo.createNewAccessKey();
-    await repo.start(new ManualClock());
-
-<<<<<<< HEAD
-    await repo.setAccessKeyDataLimit(key.id, {bytes: 0});
-    expect(key.isOverDataLimit).toBeTruthy();
-    expect(server.getAccessKeys().length).toEqual(0);
-
-    await repo.removeAccessKeyDataLimit(key.id);
-=======
+
     await setKeyLimitAndEnforce(repo, key.id, {bytes: 0});
     expect(key.isOverDataLimit).toBeTruthy();
     expect(server.getAccessKeys().length).toEqual(0);
 
     await removeKeyLimitAndEnforce(repo, key.id);
->>>>>>> e8d430a3
     expect(key.isOverDataLimit).toBeFalsy();
     expect(server.getAccessKeys().length).toEqual(1);
     done();
@@ -364,11 +353,7 @@
     const repo = new RepoBuilder().build();
     const limit = {bytes: 5000};
     await expectNoAsyncThrow(repo.setDefaultDataLimit.bind(repo, limit));
-<<<<<<< HEAD
-    expect(repo.dataLimit).toEqual(limit);
-=======
     expect(repo.defaultDataLimit).toEqual(limit);
->>>>>>> e8d430a3
     done();
   });
 
@@ -381,14 +366,10 @@
     const accessKey2 = await repo.createNewAccessKey();
     await repo.start(new ManualClock());
 
-<<<<<<< HEAD
-    await repo.setDefaultDataLimit({bytes: 250});
-=======
     repo.setDefaultDataLimit({bytes: 250});
     // We enforce asynchronously, in setAccessKeyDataLimit, so explicitly call it here to make sure
     // enforcement is done before we make assertions.
     await repo.enforceAccessKeyDataLimits();
->>>>>>> e8d430a3
     expect(accessKey1.isOverDataLimit).toBeTruthy();
     expect(accessKey2.isOverDataLimit).toBeFalsy();
     // We determine which access keys have been enabled/disabled by accessing them from
@@ -399,12 +380,8 @@
     // The over-limit key should be re-enabled after increasing the data limit, while the other key
     // should be disabled after its data usage increased.
     prometheusClient.bytesTransferredById = {'0': 500, '1': 1000};
-<<<<<<< HEAD
-    await repo.setDefaultDataLimit({bytes: 700});
-=======
     repo.setDefaultDataLimit({bytes: 700});
     await repo.enforceAccessKeyDataLimits();
->>>>>>> e8d430a3
     expect(accessKey1.isOverDataLimit).toBeFalsy();
     expect(accessKey2.isOverDataLimit).toBeTruthy();
     serverAccessKeys = server.getAccessKeys();
@@ -416,15 +393,9 @@
   it('can remove the default data limit', async (done) => {
     const limit = {bytes: 100};
     const repo = new RepoBuilder().defaultDataLimit(limit).build();
-<<<<<<< HEAD
-    expect(repo.dataLimit).toEqual(limit);
-    await expectNoAsyncThrow(repo.removeDefaultDataLimit.bind(repo));
-    expect(repo.dataLimit).toBeUndefined();
-=======
     expect(repo.defaultDataLimit).toEqual(limit);
     await expectNoAsyncThrow(repo.removeDefaultDataLimit.bind(repo));
     expect(repo.defaultDataLimit).toBeUndefined();
->>>>>>> e8d430a3
     done();
   });
 
@@ -443,14 +414,10 @@
     expect(server.getAccessKeys().length).toEqual(1);
 
     // Remove the limit; expect the key to be under limit and enabled.
-<<<<<<< HEAD
-    await expectNoAsyncThrow(repo.removeDefaultDataLimit.bind(repo));
-=======
     expectNoAsyncThrow(repo.removeDefaultDataLimit.bind(repo));
     // We enforce asynchronously, in setAccessKeyDataLimit, so explicitly call it here to make sure
     // enforcement is done before we make assertions.
     await repo.enforceAccessKeyDataLimits();
->>>>>>> e8d430a3
     expect(server.getAccessKeys().length).toEqual(2);
     expect(accessKey1.isOverDataLimit).toBeFalsy();
     expect(accessKey2.isOverDataLimit).toBeFalsy();
