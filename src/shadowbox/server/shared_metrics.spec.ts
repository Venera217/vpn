// Copyright 2018 The Outline Authors
//
// Licensed under the Apache License, Version 2.0 (the "License");
// you may not use this file except in compliance with the License.
// You may obtain a copy of the License at
//
//      http://www.apache.org/licenses/LICENSE-2.0
//
// Unless required by applicable law or agreed to in writing, software
// distributed under the License is distributed on an "AS IS" BASIS,
// WITHOUT WARRANTIES OR CONDITIONS OF ANY KIND, either express or implied.
// See the License for the specific language governing permissions and
// limitations under the License.

import * as uuidv4 from 'uuid/v4';

import {ManualClock} from '../infrastructure/clock';
import {InMemoryConfig} from '../infrastructure/json_config';
import {DataLimit} from '../model/access_key';
import * as version from './version';
import {AccessKeyConfigJson} from './server_access_key';

import {ServerConfigJson} from './server_config';
import {
  LocationUsage,
  DailyFeatureMetricsReportJson,
  HourlyServerMetricsReportJson,
  MetricsCollectorClient,
  OutlineSharedMetricsPublisher,
  SharedMetricsPublisher,
  UsageMetrics,
  PrometheusUsageMetrics,
} from './shared_metrics';
import {PrometheusClient, QueryResultData} from '../infrastructure/prometheus_scraper';

describe('OutlineSharedMetricsPublisher', () => {
  let clock: ManualClock;
  let startTime: number;
  let serverConfig: InMemoryConfig<ServerConfigJson>;
  let keyConfig: InMemoryConfig<AccessKeyConfigJson>;
  let usageMetrics: ManualUsageMetrics;
  let metricsCollector: FakeMetricsCollector;
  let publisher: SharedMetricsPublisher;

  beforeEach(() => {
    clock = new ManualClock();
    startTime = clock.nowMs;
    serverConfig = new InMemoryConfig({serverId: 'server-id'});
    keyConfig = new InMemoryConfig<AccessKeyConfigJson>({
      accessKeys: [makeKeyJson({bytes: 2}), makeKeyJson()],
    });
    usageMetrics = new ManualUsageMetrics();
    metricsCollector = new FakeMetricsCollector();
    publisher = new OutlineSharedMetricsPublisher(
      clock,
      serverConfig,
      keyConfig,
      usageMetrics,
      metricsCollector
    );
  });

  describe('Enable/Disable', () => {
    it('Mirrors config', () => {
      expect(publisher.isSharingEnabled()).toBeFalse();

      publisher.startSharing();
      expect(publisher.isSharingEnabled()).toBeTrue();
      expect(serverConfig.mostRecentWrite.metricsEnabled).toBeTrue();

      publisher.stopSharing();
      expect(publisher.isSharingEnabled()).toBeFalse();
      expect(serverConfig.mostRecentWrite.metricsEnabled).toBeFalse();
    });

    it('Reads from config', () => {
      serverConfig.data().metricsEnabled = true;

      expect(publisher.isSharingEnabled()).toBeTrue();
    });
  });

  describe('reporting', () => {
    beforeEach(() => {
      publisher.startSharing();
    });

    afterEach(() => {
      publisher.stopSharing();
    });

    describe('for server usage', () => {
      it('is sending correct reports', async () => {
<<<<<<< HEAD
        usageMetrics.countryUsage = [
          {country: 'AA', inboundBytes: 11, tunnelTimeSec: 99},
          {country: 'BB', inboundBytes: 11, tunnelTimeSec: 88},
          {country: 'CC', inboundBytes: 22, tunnelTimeSec: 77},
          {country: 'AA', inboundBytes: 33, tunnelTimeSec: 66},
          {country: 'DD', inboundBytes: 33, tunnelTimeSec: 55},
=======
        usageMetrics.locationUsage = [
          {country: 'AA', inboundBytes: 11},
          {country: 'BB', inboundBytes: 11},
          {country: 'CC', inboundBytes: 22},
          {country: 'AA', inboundBytes: 33},
          {country: 'DD', inboundBytes: 33},
>>>>>>> 59815f8a
        ];
        clock.nowMs += 60 * 60 * 1000;

        await clock.runCallbacks();

        expect(metricsCollector.collectedServerUsageReport).toEqual({
          serverId: 'server-id',
          startUtcMs: startTime,
          endUtcMs: clock.nowMs,
          userReports: [
            {bytesTransferred: 11, tunnelTimeSec: 99, countries: ['AA']},
            {bytesTransferred: 11, tunnelTimeSec: 88, countries: ['BB']},
            {bytesTransferred: 22, tunnelTimeSec: 77, countries: ['CC']},
            {bytesTransferred: 33, tunnelTimeSec: 66, countries: ['AA']},
            {bytesTransferred: 33, tunnelTimeSec: 55, countries: ['DD']},
          ],
        });
      });

      it('sends ASN data if present', async () => {
<<<<<<< HEAD
        usageMetrics.countryUsage = [
          {country: 'DD', asn: 999, inboundBytes: 44, tunnelTimeSec: 11},
          {country: 'EE', inboundBytes: 55, tunnelTimeSec: 22},
=======
        usageMetrics.locationUsage = [
          {country: 'DD', asn: 999, inboundBytes: 44},
          {country: 'EE', inboundBytes: 55},
>>>>>>> 59815f8a
        ];
        clock.nowMs += 60 * 60 * 1000;

        await clock.runCallbacks();

        expect(metricsCollector.collectedServerUsageReport.userReports).toEqual([
          {bytesTransferred: 44, tunnelTimeSec: 11, countries: ['DD'], asn: 999},
          {bytesTransferred: 55, tunnelTimeSec: 22, countries: ['EE']},
        ]);
      });

      it('resets metrics to avoid double reporting', async () => {
<<<<<<< HEAD
        usageMetrics.countryUsage = [
          {country: 'AA', inboundBytes: 11, tunnelTimeSec: 77},
          {country: 'BB', inboundBytes: 11, tunnelTimeSec: 88},
=======
        usageMetrics.locationUsage = [
          {country: 'AA', inboundBytes: 11},
          {country: 'BB', inboundBytes: 11},
>>>>>>> 59815f8a
        ];
        clock.nowMs += 60 * 60 * 1000;
        startTime = clock.nowMs;
        await clock.runCallbacks();
<<<<<<< HEAD
        usageMetrics.countryUsage = [
          ...usageMetrics.countryUsage,
          {country: 'CC', inboundBytes: 22, tunnelTimeSec: 99},
          {country: 'DD', inboundBytes: 22, tunnelTimeSec: 0},
=======
        usageMetrics.locationUsage = [
          ...usageMetrics.locationUsage,
          {country: 'CC', inboundBytes: 22},
          {country: 'DD', inboundBytes: 22},
>>>>>>> 59815f8a
        ];
        clock.nowMs += 60 * 60 * 1000;

        await clock.runCallbacks();

        expect(metricsCollector.collectedServerUsageReport.userReports).toEqual([
          {bytesTransferred: 22, tunnelTimeSec: 99, countries: ['CC']},
          {bytesTransferred: 22, tunnelTimeSec: 0, countries: ['DD']},
        ]);
      });

      it('ignores sanctioned countries', async () => {
<<<<<<< HEAD
        usageMetrics.countryUsage = [
          {country: 'AA', inboundBytes: 11, tunnelTimeSec: 1},
          {country: 'SY', inboundBytes: 11, tunnelTimeSec: 2},
          {country: 'CC', inboundBytes: 22, tunnelTimeSec: 3},
          {country: 'AA', inboundBytes: 33, tunnelTimeSec: 4},
          {country: 'DD', inboundBytes: 33, tunnelTimeSec: 5},
=======
        usageMetrics.locationUsage = [
          {country: 'AA', inboundBytes: 11},
          {country: 'SY', inboundBytes: 11},
          {country: 'CC', inboundBytes: 22},
          {country: 'AA', inboundBytes: 33},
          {country: 'DD', inboundBytes: 33},
>>>>>>> 59815f8a
        ];
        clock.nowMs += 60 * 60 * 1000;

        await clock.runCallbacks();

        expect(metricsCollector.collectedServerUsageReport.userReports).toEqual([
          {bytesTransferred: 11, tunnelTimeSec: 1, countries: ['AA']},
          {bytesTransferred: 22, tunnelTimeSec: 3, countries: ['CC']},
          {bytesTransferred: 33, tunnelTimeSec: 4, countries: ['AA']},
          {bytesTransferred: 33, tunnelTimeSec: 5, countries: ['DD']},
        ]);
      });
    });

    describe('for feature metrics', () => {
      it('is sending correct reports', async () => {
        await clock.runCallbacks();

        expect(metricsCollector.collectedFeatureMetricsReport).toEqual({
          serverId: 'server-id',
          serverVersion: version.getPackageVersion(),
          timestampUtcMs: startTime,
          dataLimit: {
            enabled: false,
            perKeyLimitCount: 1,
          },
        });
      });

      it('reports global data limits', async () => {
        serverConfig.data().accessKeyDataLimit = {bytes: 123};

        await clock.runCallbacks();

        expect(metricsCollector.collectedFeatureMetricsReport.dataLimit.enabled).toBeTrue();
        expect(metricsCollector.collectedFeatureMetricsReport.dataLimit.perKeyLimitCount).toEqual(
          1
        );
      });

      it('reports per-key data limit count', async () => {
        delete keyConfig.data().accessKeys[0].dataLimit;

        await clock.runCallbacks();

        expect(metricsCollector.collectedFeatureMetricsReport.dataLimit.perKeyLimitCount).toEqual(
          0
        );
      });
    });
  });

  it('does not report metrics when sharing is disabled', async () => {
    spyOn(metricsCollector, 'collectServerUsageMetrics').and.callThrough();
    spyOn(metricsCollector, 'collectFeatureMetrics').and.callThrough();
    serverConfig.data().metricsEnabled = false;

    await clock.runCallbacks();

    expect(metricsCollector.collectServerUsageMetrics).not.toHaveBeenCalled();
    expect(metricsCollector.collectFeatureMetrics).not.toHaveBeenCalled();
  });
});

describe('PrometheusUsageMetrics', () => {
  let prometheusClient: jasmine.SpyObj<PrometheusClient>;
  let publisher: PrometheusUsageMetrics;

  beforeEach(() => {
    prometheusClient = jasmine.createSpyObj('PrometheusClient', ['query']);
    publisher = new PrometheusUsageMetrics(prometheusClient);
  });

  it('returns a list of location usage', async () => {
    const mockDataBytesResponse: QueryResultData = {
      resultType: 'vector',
      result: [
        {
          metric: {location: 'US', asn: '15169'},
          value: [Date.now() / 1000, '123'],
        },
        {
          metric: {location: 'NL', asn: '1136'},
          value: [Date.now() / 1000, '456'],
        },
      ],
    };
    const mockTunnelTimeResponse: QueryResultData = {
      resultType: 'vector',
      result: [
        {
          metric: {location: 'US', asn: '15169'},
          value: [Date.now() / 1000, '9999'],
        },
        {
          metric: {location: 'FR'},
          value: [Date.now() / 1000, '8888'],
        },
      ],
    };
    prometheusClient.query.and.returnValues(
      Promise.resolve(mockDataBytesResponse),
      Promise.resolve(mockTunnelTimeResponse)
    );

    const observedUsage = await publisher.getLocationUsage();

    expect(observedUsage).toEqual([
      {country: 'US', asn: 15169, inboundBytes: 123, tunnelTimeSec: 9999},
      {country: 'NL', asn: 1136, inboundBytes: 456, tunnelTimeSec: 0},
      {country: 'FR', asn: undefined, inboundBytes: 0, tunnelTimeSec: 8888},
    ]);
  });

  it('returns an empty list when there is no location usage', async () => {
    prometheusClient.query.and.returnValue(
      Promise.resolve({
        resultType: 'vector',
        result: [],
      })
    );

    expect(await publisher.getLocationUsage()).toEqual([]);
  });
});

class FakeMetricsCollector implements MetricsCollectorClient {
  public collectedServerUsageReport: HourlyServerMetricsReportJson;
  public collectedFeatureMetricsReport: DailyFeatureMetricsReportJson;

  async collectServerUsageMetrics(report) {
    this.collectedServerUsageReport = report;
  }

  async collectFeatureMetrics(report) {
    this.collectedFeatureMetricsReport = report;
  }
}

class ManualUsageMetrics implements UsageMetrics {
  public locationUsage = [] as LocationUsage[];

  getLocationUsage(): Promise<LocationUsage[]> {
    return Promise.resolve(this.locationUsage);
  }

  reset() {
    this.locationUsage = [] as LocationUsage[];
  }
}

function makeKeyJson(dataLimit?: DataLimit) {
  return {
    id: uuidv4(),
    name: 'name',
    password: 'pass',
    port: 12345,
    dataLimit,
  };
}<|MERGE_RESOLUTION|>--- conflicted
+++ resolved
@@ -91,21 +91,12 @@
 
     describe('for server usage', () => {
       it('is sending correct reports', async () => {
-<<<<<<< HEAD
-        usageMetrics.countryUsage = [
+        usageMetrics.locationUsage = [
           {country: 'AA', inboundBytes: 11, tunnelTimeSec: 99},
           {country: 'BB', inboundBytes: 11, tunnelTimeSec: 88},
           {country: 'CC', inboundBytes: 22, tunnelTimeSec: 77},
           {country: 'AA', inboundBytes: 33, tunnelTimeSec: 66},
           {country: 'DD', inboundBytes: 33, tunnelTimeSec: 55},
-=======
-        usageMetrics.locationUsage = [
-          {country: 'AA', inboundBytes: 11},
-          {country: 'BB', inboundBytes: 11},
-          {country: 'CC', inboundBytes: 22},
-          {country: 'AA', inboundBytes: 33},
-          {country: 'DD', inboundBytes: 33},
->>>>>>> 59815f8a
         ];
         clock.nowMs += 60 * 60 * 1000;
 
@@ -126,15 +117,9 @@
       });
 
       it('sends ASN data if present', async () => {
-<<<<<<< HEAD
-        usageMetrics.countryUsage = [
+        usageMetrics.locationUsage = [
           {country: 'DD', asn: 999, inboundBytes: 44, tunnelTimeSec: 11},
           {country: 'EE', inboundBytes: 55, tunnelTimeSec: 22},
-=======
-        usageMetrics.locationUsage = [
-          {country: 'DD', asn: 999, inboundBytes: 44},
-          {country: 'EE', inboundBytes: 55},
->>>>>>> 59815f8a
         ];
         clock.nowMs += 60 * 60 * 1000;
 
@@ -147,30 +132,17 @@
       });
 
       it('resets metrics to avoid double reporting', async () => {
-<<<<<<< HEAD
-        usageMetrics.countryUsage = [
+        usageMetrics.locationUsage = [
           {country: 'AA', inboundBytes: 11, tunnelTimeSec: 77},
           {country: 'BB', inboundBytes: 11, tunnelTimeSec: 88},
-=======
-        usageMetrics.locationUsage = [
-          {country: 'AA', inboundBytes: 11},
-          {country: 'BB', inboundBytes: 11},
->>>>>>> 59815f8a
         ];
         clock.nowMs += 60 * 60 * 1000;
         startTime = clock.nowMs;
         await clock.runCallbacks();
-<<<<<<< HEAD
-        usageMetrics.countryUsage = [
-          ...usageMetrics.countryUsage,
+        usageMetrics.locationUsage = [
+          ...usageMetrics.locationUsage,
           {country: 'CC', inboundBytes: 22, tunnelTimeSec: 99},
           {country: 'DD', inboundBytes: 22, tunnelTimeSec: 0},
-=======
-        usageMetrics.locationUsage = [
-          ...usageMetrics.locationUsage,
-          {country: 'CC', inboundBytes: 22},
-          {country: 'DD', inboundBytes: 22},
->>>>>>> 59815f8a
         ];
         clock.nowMs += 60 * 60 * 1000;
 
@@ -183,21 +155,12 @@
       });
 
       it('ignores sanctioned countries', async () => {
-<<<<<<< HEAD
-        usageMetrics.countryUsage = [
+        usageMetrics.locationUsage = [
           {country: 'AA', inboundBytes: 11, tunnelTimeSec: 1},
           {country: 'SY', inboundBytes: 11, tunnelTimeSec: 2},
           {country: 'CC', inboundBytes: 22, tunnelTimeSec: 3},
           {country: 'AA', inboundBytes: 33, tunnelTimeSec: 4},
           {country: 'DD', inboundBytes: 33, tunnelTimeSec: 5},
-=======
-        usageMetrics.locationUsage = [
-          {country: 'AA', inboundBytes: 11},
-          {country: 'SY', inboundBytes: 11},
-          {country: 'CC', inboundBytes: 22},
-          {country: 'AA', inboundBytes: 33},
-          {country: 'DD', inboundBytes: 33},
->>>>>>> 59815f8a
         ];
         clock.nowMs += 60 * 60 * 1000;
 
