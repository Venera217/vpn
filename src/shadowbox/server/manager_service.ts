// Copyright 2018 The Outline Authors
//
// Licensed under the Apache License, Version 2.0 (the "License");
// you may not use this file except in compliance with the License.
// You may obtain a copy of the License at
//
//      http://www.apache.org/licenses/LICENSE-2.0
//
// Unless required by applicable law or agreed to in writing, software
// distributed under the License is distributed on an "AS IS" BASIS,
// WITHOUT WARRANTIES OR CONDITIONS OF ANY KIND, either express or implied.
// See the License for the specific language governing permissions and
// limitations under the License.

import * as restify from 'restify';
import { makeConfig, SIP002_URI } from 'ShadowsocksConfig/shadowsocks_config';

import { JsonConfig } from '../infrastructure/json_config';
import * as logging from '../infrastructure/logging';
import { AccessKey, AccessKeyQuota, AccessKeyRepository } from '../model/access_key';

import { ManagerMetrics } from './manager_metrics';
import { ServerConfigJson } from './server_config';
import { SharedMetricsPublisher } from './shared_metrics';

// Creates a AccessKey response.
function accessKeyToJson(accessKey: AccessKey) {
  return {
    // The unique identifier of this access key.
    id: accessKey.id,
    // Admin-controlled, editable name for this access key.
    name: accessKey.name,
    // Shadowsocks-specific details and credentials.
    password: accessKey.proxyParams.password,
    port: accessKey.proxyParams.portNumber,
    method: accessKey.proxyParams.encryptionMethod,
    accessUrl: SIP002_URI.stringify(makeConfig({
      host: accessKey.proxyParams.hostname,
      port: accessKey.proxyParams.portNumber,
      method: accessKey.proxyParams.encryptionMethod,
      password: accessKey.proxyParams.password,
      outline: 1,
    })),
    quota: accessKey.quotaUsage ? accessKey.quotaUsage.quota : undefined
  };
}

// Simplified request and response type interfaces containing only the
// properties we actually use, to make testing easier.
interface RequestParams {
  id?: string;
  name?: string;
  metricsEnabled?: boolean;
  quota?: AccessKeyQuota;
}
interface RequestType {
  params: RequestParams;
}
interface ResponseType {
  send(code: number, data?: {}): void;
}

enum Success {
  OK = 200,
  NO_CONTENT = 204,
}

export function bindService(
  apiServer: restify.Server, apiPrefix: string, service: ShadowsocksManagerService) {
  apiServer.put(`${apiPrefix}/name`, service.renameServer.bind(service));
  apiServer.get(`${apiPrefix}/server`, service.getServer.bind(service));

  apiServer.post(`${apiPrefix}/access-keys`, service.createNewAccessKey.bind(service));
  apiServer.get(`${apiPrefix}/access-keys`, service.listAccessKeys.bind(service));
  apiServer.del(`${apiPrefix}/access-keys/:id`, service.removeAccessKey.bind(service));
  apiServer.put(`${apiPrefix}/access-keys/:id/name`, service.renameAccessKey.bind(service));
  apiServer.put(`${apiPrefix}/access-keys/:id/quota`, service.setAccessKeyQuota.bind(service));
  apiServer.del(`${apiPrefix}/access-keys/:id/quota`, service.removeAccessKeyQuota.bind(service));

  apiServer.get(`${apiPrefix}/metrics/transfer`, service.getDataUsage.bind(service));
  apiServer.get(`${apiPrefix}/metrics/enabled`, service.getShareMetrics.bind(service));
  apiServer.put(`${apiPrefix}/metrics/enabled`, service.setShareMetrics.bind(service));
}

interface SetShareMetricsParams {
  metricsEnabled: boolean;
}

// The ShadowsocksManagerService manages the access keys that can use the server
// as a proxy using Shadowsocks. It runs an instance of the Shadowsocks server
// for each existing access key, with the port and password assigned for that access key.
export class ShadowsocksManagerService {
  constructor(
    private defaultServerName: string, private serverConfig: JsonConfig<ServerConfigJson>,
    private accessKeys: AccessKeyRepository, private managerMetrics: ManagerMetrics,
    private metricsPublisher: SharedMetricsPublisher) { }

  public renameServer(req: RequestType, res: ResponseType, next: restify.Next): void {
    const name = req.params.name;
    if (typeof name !== 'string' || name.length > 100) {
      next(new restify.BadRequestError(
          `Requested server name should be a string <= 100 characters long.  Got ${name}`));
      return;
    }
    this.serverConfig.data().name = name;
    this.serverConfig.write();
    res.send(Success.NO_CONTENT);
    next();
  }

  public getServer(req: RequestType, res: ResponseType, next: restify.Next): void {
    res.send(Success.OK, {
      name: this.serverConfig.data().name || this.defaultServerName,
      serverId: this.serverConfig.data().serverId,
      metricsEnabled: this.serverConfig.data().metricsEnabled || false,
      createdTimestampMs: this.serverConfig.data().createdTimestampMs,
      portForNewAccessKeys: this.serverConfig.data().portForNewAccessKeys
    });
    next();
  }

  // Lists all access keys
  public listAccessKeys(req: RequestType, res: ResponseType, next: restify.Next): void {
    logging.debug(`listAccessKeys request ${JSON.stringify(req.params)}`);
    const response = { accessKeys: [] };
    for (const accessKey of this.accessKeys.listAccessKeys()) {
      response.accessKeys.push(accessKeyToJson(accessKey));
    }
    logging.debug(`listAccessKeys response ${response}`);
    res.send(Success.OK, response);
    return next();
  }

  // Creates a new access key
  public createNewAccessKey(req: RequestType, res: ResponseType, next: restify.Next): void {
    try {
      logging.debug(`createNewAccessKey request ${JSON.stringify(req.params)}`);
      this.accessKeys.createNewAccessKey().then((accessKey) => {
        const accessKeyJson = accessKeyToJson(accessKey);
        res.send(201, accessKeyJson);
        return next();
      });
    } catch (error) {
      logging.error(error);
      return next(new restify.InternalServerError());
    }
  }

  // Removes an existing access key
  public removeAccessKey(req: RequestType, res: ResponseType, next: restify.Next): void {
    try {
      logging.debug(`removeAccessKey request ${JSON.stringify(req.params)}`);
      const accessKeyId = req.params.id;
      if (!this.accessKeys.removeAccessKey(accessKeyId)) {
        return next(new restify.NotFoundError(`No access key found with id ${accessKeyId}`));
      }
      res.send(Success.NO_CONTENT);
      return next();
    } catch (error) {
      logging.error(error);
      return next(new restify.InternalServerError());
    }
  }

  public renameAccessKey(req: RequestType, res: ResponseType, next: restify.Next): void {
    try {
      logging.debug(`renameAccessKey request ${JSON.stringify(req.params)}`);
      const accessKeyId = req.params.id;
      if (!this.accessKeys.renameAccessKey(accessKeyId, req.params.name)) {
        return next(new restify.NotFoundError(`No access key found with id ${accessKeyId}`));
      }
      res.send(Success.NO_CONTENT);
      return next();
    } catch (error) {
      logging.error(error);
      return next(new restify.InternalServerError());
    }
  }

  public async setAccessKeyQuota(req: RequestType, res: ResponseType, next: restify.Next) {
    try {
      logging.debug(`setAccessKeyQuota request ${JSON.stringify(req.params)}`);
      const accessKeyId = req.params.id;
      const quota = req.params.quota;
      // TODO(alalama): remove these checks once the repository supports typed errors.
      if (!quota || !quota.data || !quota.window) {
        return next(new restify.InvalidArgumentError(
          'Must provide a quota value with "data.bytes" and "window.hours"'));
      }
      if (quota.data.bytes < 0 || quota.window.hours < 0) {
        return next(new restify.InvalidArgumentError('Must provide positive quota values'));
      }
      const success = await this.accessKeys.setAccessKeyQuota(accessKeyId, quota);
      if (!success) {
        return next(new restify.NotFoundError(`No access key found with id ${accessKeyId}`));
      }
      res.send(Success.NO_CONTENT);
      return next();
    } catch (error) {
      logging.error(error);
      return next(new restify.InternalServerError());
    }
  }

  public async removeAccessKeyQuota(req: RequestType, res: ResponseType, next: restify.Next) {
    try {
      logging.debug(`removeAccessKeyQuota request ${JSON.stringify(req.params)}`);
      const accessKeyId = req.params.id;
      const success = await this.accessKeys.removeAccessKeyQuota(accessKeyId);
      if (!success) {
        return next(new restify.NotFoundError(`No access key found with id ${accessKeyId}`));
      }
      res.send(Success.NO_CONTENT);
      return next();
    } catch (error) {
      logging.error(error);
      return next(new restify.InternalServerError());
    }
  }

  public async getDataUsage(req: RequestType, res: ResponseType, next: restify.Next) {
    try {
      res.send(Success.OK, await this.managerMetrics.get30DayByteTransfer());
      return next();
    } catch (error) {
      logging.error(error);
      return next(new restify.InternalServerError());
    }
  }

  public getShareMetrics(req: RequestType, res: ResponseType, next: restify.Next): void {
<<<<<<< HEAD
    res.send(Success.OK, {metricsEnabled: this.metricsPublisher.isSharingEnabled()});
=======
    res.send(Success.OK, { metricsEnabled: this.metricsPublisher.isSharingEnabled() });
>>>>>>> 77b9418e
    next();
  }

  public setShareMetrics(req: RequestType, res: ResponseType, next: restify.Next): void {
<<<<<<< HEAD
    if (!req.params || typeof req.params.metricsEnabled !== 'boolean') {
      next(new restify.BadRequestError(
          `Expected metricsEnabled to be boolean.  Instead got ${req.params.metricsEnabled}`));
    }
    if (req.params.metricsEnabled) {
=======
    const params = req.params as SetShareMetricsParams;
    if (!params.metricsEnabled || typeof params.metricsEnabled !== 'boolean') {
      next(new restify.BadRequestError(
        `Expected metricsEnabled to be boolean.  Instead got ${params.metricsEnabled}`));
    }
    if (params.metricsEnabled) {
>>>>>>> 77b9418e
      this.metricsPublisher.startSharing();
    } else {
      this.metricsPublisher.stopSharing();
    }
    res.send(Success.NO_CONTENT);
    next();
    // blahblah
  }
}<|MERGE_RESOLUTION|>--- conflicted
+++ resolved
@@ -229,29 +229,16 @@
   }
 
   public getShareMetrics(req: RequestType, res: ResponseType, next: restify.Next): void {
-<<<<<<< HEAD
     res.send(Success.OK, {metricsEnabled: this.metricsPublisher.isSharingEnabled()});
-=======
-    res.send(Success.OK, { metricsEnabled: this.metricsPublisher.isSharingEnabled() });
->>>>>>> 77b9418e
     next();
   }
 
   public setShareMetrics(req: RequestType, res: ResponseType, next: restify.Next): void {
-<<<<<<< HEAD
     if (!req.params || typeof req.params.metricsEnabled !== 'boolean') {
       next(new restify.BadRequestError(
           `Expected metricsEnabled to be boolean.  Instead got ${req.params.metricsEnabled}`));
     }
     if (req.params.metricsEnabled) {
-=======
-    const params = req.params as SetShareMetricsParams;
-    if (!params.metricsEnabled || typeof params.metricsEnabled !== 'boolean') {
-      next(new restify.BadRequestError(
-        `Expected metricsEnabled to be boolean.  Instead got ${params.metricsEnabled}`));
-    }
-    if (params.metricsEnabled) {
->>>>>>> 77b9418e
       this.metricsPublisher.startSharing();
     } else {
       this.metricsPublisher.stopSharing();
