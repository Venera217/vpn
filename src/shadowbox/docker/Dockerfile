--- conflicted
+++ resolved
@@ -42,12 +42,8 @@
 
 WORKDIR /root/shadowbox
 
-<<<<<<< HEAD
 COPY --from=outline-ss-server /go/bin/outline-ss-server ./bin/
-COPY third_party/prometheus-2.4.3.linux-amd64/prometheus ./bin/
-=======
 COPY third_party/prometheus/prometheus ./bin/
->>>>>>> 5f126884
 COPY src/shadowbox/package.json .
 COPY yarn.lock .
 # TODO: Replace with plain old "yarn" once the base image is fixed:
