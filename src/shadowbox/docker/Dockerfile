# Copyright 2018 The Outline Authors
#
# Licensed under the Apache License, Version 2.0 (the "License");
# you may not use this file except in compliance with the License.
# You may obtain a copy of the License at
#
#      http://www.apache.org/licenses/LICENSE-2.0
#
# Unless required by applicable law or agreed to in writing, software
# distributed under the License is distributed on an "AS IS" BASIS,
# WITHOUT WARRANTIES OR CONDITIONS OF ANY KIND, either express or implied.
# See the License for the specific language governing permissions and
# limitations under the License.

# See versions at https://hub.docker.com/_/node/
FROM node:8.11.3-alpine

<<<<<<< HEAD
=======
# Versions can be found at https://github.com/Jigsaw-Code/outline-ss-server/releases
ARG SS_VERSION=1.0.0

>>>>>>> ac3cbdbe
# Save metadata on the software versions we are using.
LABEL shadowbox.node_version=8.11.3
LABEL shadowbox.outline-ss-server_version="${SS_VERSION}"

ARG GITHUB_RELEASE
LABEL shadowbox.github.release="${GITHUB_RELEASE}"

# lsof for Shadowbox, curl for detecting our public IP.
RUN apk add --no-cache lsof curl

COPY src/shadowbox/scripts scripts/
COPY src/shadowbox/scripts/update_mmdb.sh /etc/periodic/weekly/update_mmdb
# TODO: remove the ACL file, used to prevent access to localhost and LAN, when migrating to shadowsocks-go.
COPY src/shadowbox/shadowbox.acl /root/shadowbox/shadowsocks.acl

<<<<<<< HEAD
=======
RUN sh ./scripts/install_shadowsocks.sh 3.2.0
>>>>>>> ac3cbdbe
RUN /etc/periodic/weekly/update_mmdb

WORKDIR /root/shadowbox

RUN mkdir bin && curl -SsL https://github.com/Jigsaw-Code/outline-ss-server/releases/download/v${SS_VERSION}/outline-ss-server_${SS_VERSION}_linux_x86_64.tar.gz | tar xz -C bin outline-ss-server
COPY third_party/prometheus/prometheus ./bin/
COPY src/shadowbox/package.json .
COPY yarn.lock .
# TODO: Replace with plain old "yarn" once the base image is fixed:
#       https://github.com/nodejs/docker-node/pull/639
RUN /opt/yarn-v$YARN_VERSION/bin/yarn install --prod

# Install management service
COPY build/shadowbox/app app/

# Create default state directory.
RUN mkdir -p /root/shadowbox/persisted-state

COPY src/shadowbox/docker/cmd.sh /

CMD /cmd.sh<|MERGE_RESOLUTION|>--- conflicted
+++ resolved
@@ -15,12 +15,9 @@
 # See versions at https://hub.docker.com/_/node/
 FROM node:8.11.3-alpine
 
-<<<<<<< HEAD
-=======
 # Versions can be found at https://github.com/Jigsaw-Code/outline-ss-server/releases
 ARG SS_VERSION=1.0.0
 
->>>>>>> ac3cbdbe
 # Save metadata on the software versions we are using.
 LABEL shadowbox.node_version=8.11.3
 LABEL shadowbox.outline-ss-server_version="${SS_VERSION}"
@@ -36,10 +33,6 @@
 # TODO: remove the ACL file, used to prevent access to localhost and LAN, when migrating to shadowsocks-go.
 COPY src/shadowbox/shadowbox.acl /root/shadowbox/shadowsocks.acl
 
-<<<<<<< HEAD
-=======
-RUN sh ./scripts/install_shadowsocks.sh 3.2.0
->>>>>>> ac3cbdbe
 RUN /etc/periodic/weekly/update_mmdb
 
 WORKDIR /root/shadowbox
