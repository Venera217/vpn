{
  "name": "outline-server",
  "private": true,
<<<<<<< HEAD
  "version": "1.3.0",
=======
  "version": "1.3.1",
>>>>>>> 6bdffc00
  "description": "Outline server",
  "main": "build/server/main.js",
  "author": "Outline",
  "license": "Apache",
  "__COMMENTS__": [
    "Using https:// for ShadowsocksConfig to avoid adding git in the Docker image"
  ],
  "dependencies": {
    "ShadowsocksConfig": "Jigsaw-Code/outline-shadowsocksconfig#^v0.0.9",
    "ip-regex": "^4.1.0",
    "js-yaml": "^3.12.0",
    "node-fetch": "^2.6.0",
    "prom-client": "^11.1.3",
    "randomstring": "^1.1.5",
    "restify": "^8.5.1",
    "restify-cors-middleware": "^1.1.1",
    "restify-errors": "^8.0.2",
    "uuid": "^3.1.0"
  },
  "devDependencies": {
    "@types/js-yaml": "^3.11.2",
    "@types/node": "^8",
    "@types/node-fetch": "^2.5.7",
    "@types/randomstring": "^1.1.6",
    "@types/restify": "^8.4.2",
    "@types/restify-cors-middleware": "^1.0.1",
    "ts-loader": "^7.0.4",
    "webpack": "^4.43.0",
    "webpack-cli": "^3.3.11"
  }
}<|MERGE_RESOLUTION|>--- conflicted
+++ resolved
@@ -1,11 +1,7 @@
 {
   "name": "outline-server",
   "private": true,
-<<<<<<< HEAD
-  "version": "1.3.0",
-=======
   "version": "1.3.1",
->>>>>>> 6bdffc00
   "description": "Outline server",
   "main": "build/server/main.js",
   "author": "Outline",
