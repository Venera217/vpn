/*
  Copyright 2018 The Outline Authors

  Licensed under the Apache License, Version 2.0 (the "License");
  you may not use this file except in compliance with the License.
  You may obtain a copy of the License at

       http://www.apache.org/licenses/LICENSE-2.0

  Unless required by applicable law or agreed to in writing, software
  distributed under the License is distributed on an "AS IS" BASIS,
  WITHOUT WARRANTIES OR CONDITIONS OF ANY KIND, either express or implied.
  See the License for the specific language governing permissions and
  limitations under the License.
*/
import '@polymer/polymer/polymer-legacy.js';

import '@polymer/paper-button/paper-button.js';
import './cloud-install-styles.js';
import './outline-step-view.js';
import './style.css';
import {Polymer} from '@polymer/polymer/lib/legacy/polymer-fn.js';
import {html} from '@polymer/polymer/lib/utils/html-tag.js';

Polymer({
  _template: html`
    <style include="cloud-install-styles"></style>
    <style>
      :host {
        text-align: center;
        --manual-server-green: #00bfa5;
        --aws-orange: #ff9900;
        --gcp-blue: #4285f4;
        --do-blue: #1565c0;
      }
      .container {
        display: flex;
        flex-flow: row wrap;
        padding: 12px 0;
      }
      .card {
        background-color: var(--background-contrast-color);
        display: flex;
        flex-direction: column;
        flex: 1 0 40%;
        justify-content: space-between;
        padding: 16px 24px 12px 24px;
        margin: 12px 12px 0 0;
        height: 320px;
        text-align: left;
        color: var(--medium-gray);
        font-weight: normal;
        border-radius: 2px;
        /* For shadows and hover/click colours. */
        transition: 135ms;
        /* Whole card is clickable. */
        cursor: pointer;
        box-shadow: 0 3px 1px -2px rgba(0, 0, 0, 0.02), 0 2px 2px 0 rgba(0, 0, 0, 0.14), 0 1px 5px 0 rgba(0, 0, 0, 0.12);
      }
      /* Card shadows (common to all cards). */
      .card:hover {
        box-shadow: 0 2px 4px -1px rgba(0, 0, 0, 0.2), 0 4px 5px 0 rgba(0, 0, 0, 0.1), 0 1px 10px 0 rgba(0, 0, 0, 0.2);
      }
      .card:active {
        box-shadow: 0 5px 5px -3px rgba(0, 0, 0, 0.2), 0 8px 10px 1px rgba(0, 0, 0, 0.14),
          0 3px 14px 2px rgba(0, 0, 0, 0.12);
      }
      /* DigitalOcean card background colours (gets brighter, inactive -> active). */
      .card#digital-ocean {
        background: var(--do-blue);
      }
      .card#digital-ocean:hover {
        background: rgba(28, 103, 189, 0.92);
      }
      /* Non-DigitalOcean card background colours (get darker, inactive -> active). */
      .card:hover {
        background: rgba(38, 50, 56, 0.16);
      }
      .card .card-header {
        display: flex;
        justify-content: space-between;
        align-items: center;
        margin-bottom: 24px;
        color: var(--light-gray);
      }
      .card .card-body {
        flex: 6; /* for spacing */
      }
      .card p {
        margin: 0;
      }
      .card .tag {
        font-weight: 500;
        letter-spacing: 0.05em;
        font-size: 10px;
        text-transform: uppercase;
      }
      .card#digital-ocean .tag,
      .card#digital-ocean .email,
      .card p {
        color: var(--medium-gray);
      }
      .card#manual-server .tag {
        color: var(--manual-server-green);
      }
      .card#aws .tag {
        color: var(--aws-orange);
      }
      .card#gcp .tag {
        color: var(--gcp-blue);
      }
      .card-title {
        font-size: 20px;
        line-height: 32px;
        flex: 2; /* for spacing */
        color: var(--light-gray);
      }
      .card img {
        margin-top: 11px;
      }
      #digital-ocean img {
        height: 22px;
        width: 22px;
      }
      .card .description {
        letter-spacing: 0;
        line-height: 24px;
      }
      .card .description ul {
        margin-top: 0px;
        padding-left: 16px;
      }
      .card .description ul li {
        margin-bottom: 8px;
      }
      .card-footer {
        padding-top: 12px;
        border-top: 1px solid var(--border-color);
      }
      .card-footer paper-button {
        width: 100%;
        height: 100%;
        margin: 0;
        letter-spacing: 0.75px;
        background-color: inherit;
        color: var(--light-gray);
      }
      #digital-ocean .description ul {
        /* NOTE: this URL must be relative to the ui_components sub dir,
           unlike our <img src="..."> attributes */
        list-style-image: url("../images/check_white.svg");
      }
      #manual-server .description ul {
        list-style-image: url("../images/check_green.svg");
      }
      #aws .description ul {
        list-style-image: url("../images/check_orange.svg");
      }
      #gcp .description ul {
        list-style-image: url("../images/check_blue.svg");
      }
      /* Reverse check icon for RTL languages */
      :host(:dir(rtl)) #digital-ocean .description ul {
        list-style-image: url("../images/check_white_rtl.svg");
      }
      :host(:dir(rtl)) #manual-server .description ul {
        list-style-image: url("../images/check_green_rtl.svg");
      }
      :host(:dir(rtl)) #aws .description ul {
        list-style-image: url("../images/check_orange_rtl.svg");
      }
      :host(:dir(rtl)) #gcp .description ul {
        list-style-image: url("../images/check_blue_rtl.svg");
      }
    </style>

    <outline-step-view>
      <span slot="step-title">[[localize('setup-title')]]</span>
      <span slot="step-description">[[localize('setup-description')]]</span>

      <div class="container">
        <div id="digital-ocean" class="card" on-tap="connectToDigitalOceanTapped">
          <div class="card-header">
            <div class="tag" hidden\$="{{isDigitalOceanAccountConnected}}">[[localize('setup-recommended')]]</div>
            <div class="email" hidden\$="{{!isDigitalOceanAccountConnected}}">{{digitalOceanAccountName}}</div>
            <img src="images/do_white_logo.svg">
          </div>
          <div class="card-title">DigitalOcean</div>
          <div class="card-body">
            <div class="description">
              <ul hidden\$="{{isDigitalOceanAccountConnected}}">
                <li>[[localize('setup-do-easiest')]]</li>
                <li>[[localize('setup-do-cost')]]</li>
                <li>[[localize('setup-do-data')]]</li>
                <li>[[localize('setup-do-cancel')]]</li>
              </ul>
              <p hidden\$="{{!isDigitalOceanAccountConnected}}">
                [[localize('setup-do-create')]]
              </p>
            </div>
          </div>
          <div class="card-footer">
            <paper-button class="primary" hidden\$="{{isDigitalOceanAccountConnected}}">[[localize('setup-action')]]</paper-button>
            <paper-button class="primary" hidden\$="{{!isDigitalOceanAccountConnected}}">[[localize('setup-create')]]</paper-button>
          </div>
        </div>

        <div id="gcp" class="card" on-tap="setUpGcpTapped">
          <div class="card-header">
            <div class="tag">[[localize('setup-advanced')]]</div>
            <img src="images/gcp-logo.svg">
          </div>
          <div class="card-title">Google Cloud Platform</div>
          <div class="card-body">
            <div class="description">
              <ul>
                <li>[[localize('setup-step-by-step')]]</li>
                <li>[[localize('setup-firewall-instructions')]]</li>
                <li>[[localize('setup-simple-commands')]]</li>
              </ul>
            </div>
          </div>
          <div class="card-footer">
            <paper-button on-tap="setUpGcpTapped" class="primary">[[localize('setup-action')]]</paper-button>
          </div>
        </div>

        <div id="aws" class="card" on-tap="setUpAwsTapped">
          <div class="card-header">
            <div class="tag">[[localize('setup-advanced')]]</div>
            <img src="images/aws-logo.svg">
          </div>
          <div class="card-title">Amazon Lightsail</div>
          <div class="card-body">
            <div class="description">
              <ul>
                <li>[[localize('setup-step-by-step')]]</li>
                <li>[[localize('setup-firewall-instructions')]]</li>
                <li>[[localize('setup-simple-commands')]]</li>
              </ul>
            </div>
          </div>
          <div class="card-footer">
            <paper-button on-tap="setUpAwsTapped" class="primary">[[localize('setup-action')]]</paper-button>
          </div>
        </div>

        <div id="manual-server" class="card" on-tap="setUpGenericCloudProviderTapped">
          <div class="card-header">
            <div class="tag">[[localize('setup-advanced')]]</div>
            <img src="images/cloud.svg">
          </div>
          <div class="card-title">[[localize('setup-anywhere')]]</div>
          <div class="card-body">
            <div class="description">
              <ul>
                <li>[[localize('setup-tested')]]</li>
                <li>[[localize('setup-simple-commands')]]</li>
              </ul>
            </div>
          </div>
          <div class="card-footer">
            <paper-button on-tap="setUpGenericCloudProviderTapped">[[localize('setup-action')]]</paper-button>
          </div>
        </div>
      </div>
    </outline-step-view>
`,

  is: 'outline-intro-step',

  properties: {
<<<<<<< HEAD
    isSignedInToDigitalOcean: Boolean,
    digitalOceanEmail: String,
    gcpAccountName: {
      type: String,
      value: null,
=======
    digitalOceanAccountName: String,
    isDigitalOceanAccountConnected: {
      type: Boolean,
      computed: '_computeIsDigitalOceanAccountConnected(digitalOceanAccountName)',
>>>>>>> 529cd0fc
    },
    localize: {
      type: Function,
      readonly: true,
    },
  },

  _computeIsDigitalOceanAccountConnected(digitalOceanAccountName) {
    return Boolean(digitalOceanAccountName);
  },

  connectToDigitalOceanTapped: function() {
    if (this.isDigitalOceanAccountConnected) {
      this.fire('CreateDigitalOceanServerRequested');
    } else {
      this.fire('ConnectDigitalOceanAccountRequested');
    }
  },

  setUpGenericCloudProviderTapped: function() {
    this.fire('SetUpGenericCloudProviderRequested');
  },

  setUpAwsTapped: function() {
    this.fire('SetUpAwsRequested');
  },

  setUpGcpTapped: function() {
    if (outline.gcpAuthEnabled) {
      if (this.gcpAccountName) {
        this.fire('CreateGcpServerRequested');
      } else {
        this.fire('ConnectGcpAccountRequested');
      }
    } else {
      this.fire('SetUpGcpRequested');
    }
  }
});<|MERGE_RESOLUTION|>--- conflicted
+++ resolved
@@ -270,18 +270,17 @@
   is: 'outline-intro-step',
 
   properties: {
-<<<<<<< HEAD
-    isSignedInToDigitalOcean: Boolean,
-    digitalOceanEmail: String,
+    digitalOceanAccountName: {
+      type: String,
+      value: null,
+    },
+    isDigitalOceanAccountConnected: {
+      type: Boolean,
+      computed: '_computeIsDigitalOceanAccountConnected(digitalOceanAccountName)',
+    },
     gcpAccountName: {
       type: String,
       value: null,
-=======
-    digitalOceanAccountName: String,
-    isDigitalOceanAccountConnected: {
-      type: Boolean,
-      computed: '_computeIsDigitalOceanAccountConnected(digitalOceanAccountName)',
->>>>>>> 529cd0fc
     },
     localize: {
       type: Function,
