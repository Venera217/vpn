// Copyright 2021 The Outline Authors
//
// Licensed under the Apache License, Version 2.0 (the "License");
// you may not use this file except in compliance with the License.
// You may obtain a copy of the License at
//
//      http://www.apache.org/licenses/LICENSE-2.0
//
// Unless required by applicable law or agreed to in writing, software
// distributed under the License is distributed on an "AS IS" BASIS,
// WITHOUT WARRANTIES OR CONDITIONS OF ANY KIND, either express or implied.
// See the License for the specific language governing permissions and
// limitations under the License.

import '@polymer/paper-dropdown-menu/paper-dropdown-menu.js';
import '@polymer/paper-listbox/paper-listbox.js';
import '@polymer/paper-input/paper-input.js';
import '@polymer/paper-item/paper-item.js';
import './outline-region-picker-step';

import {css, customElement, html, internalProperty, LitElement, property} from 'lit-element';
import {unsafeHTML} from 'lit-html/directives/unsafe-html.js';

import {AppRoot} from './app-root';
<<<<<<< HEAD
import {LOCATION_MAP, BillingAccount, CreationParams, Project} from '../../model/gcp';
import {GcpAccount} from '../gcp_account';
import {COMMON_STYLES} from './cloud-install-styles';
import {Location, OutlineRegionPicker} from './outline-region-picker-step';
import {CloudProvider} from '../../model/accounts';

// GCP mapping of regions to flags
const FLAG_IMAGE_DIR = 'images/flags';
const GCP_FLAG_MAPPING: {[regionId: string]: string} = {
  // 'asia-east1': `${FLAG_IMAGE_DIR}/unknown.png`,
  // 'asia-east2': `${FLAG_IMAGE_DIR}/unknown.png`,
  // 'asia-northeast1': `${FLAG_IMAGE_DIR}/unknown.png`,
  // 'asia-northeast2': `${FLAG_IMAGE_DIR}/unknown.png`,
  // 'asia-northeast3': `${FLAG_IMAGE_DIR}/unknown.png`,
  'asia-south1': `${FLAG_IMAGE_DIR}/india.png`,
  'asia-southeast1': `${FLAG_IMAGE_DIR}/singapore.png`,
  // 'asia-southeast2': `${FLAG_IMAGE_DIR}/unknown.png`,
  // 'australia-southeast1': `${FLAG_IMAGE_DIR}/unknown.png`,
  // 'europe-north1': `${FLAG_IMAGE_DIR}/unknown.png`,
  // 'europe-west1': `${FLAG_IMAGE_DIR}/unknown.png`,
  'europe-west2': `${FLAG_IMAGE_DIR}/uk.png`,
  'europe-west3': `${FLAG_IMAGE_DIR}/germany.png`,
  'europe-west4': `${FLAG_IMAGE_DIR}/netherlands.png`,
  // 'europe-west6': `${FLAG_IMAGE_DIR}/unknown.png`,
  // 'europe-central2': `${FLAG_IMAGE_DIR}/unknown.png`,
  'northamerica-northeast1': `${FLAG_IMAGE_DIR}/canada.png`,
  // 'southamerica-east1': `${FLAG_IMAGE_DIR}/unknown.png`,
  'us-central1': `${FLAG_IMAGE_DIR}/us.png`,
  'us-east1': `${FLAG_IMAGE_DIR}/us.png`,
  'us-east4': `${FLAG_IMAGE_DIR}/us.png`,
  'us-west1': `${FLAG_IMAGE_DIR}/us.png`,
  'us-west2': `${FLAG_IMAGE_DIR}/us.png`,
  'us-west3': `${FLAG_IMAGE_DIR}/us.png`,
  'us-west4': `${FLAG_IMAGE_DIR}/us.png`,
};

=======
import {BillingAccount, Project, Zone} from '../../model/gcp';
import {GcpAccount} from '../gcp_account';
import {COMMON_STYLES} from './cloud-install-styles';
import {OutlineRegionPicker} from './outline-region-picker-step';
import {filterOptions, getShortName} from '../location_formatting';
import {CloudLocation} from '../../model/location';


>>>>>>> c4dca154
@customElement('outline-gcp-create-server-app')
export class GcpCreateServerApp extends LitElement {
  @property({type: Function}) localize: (msgId: string, ...params: string[]) => string;
  @property({type: String}) language: string;
  @internalProperty() private currentPage = '';
  @internalProperty() private selectedProjectId = '';
  @internalProperty() private selectedBillingAccountId = '';
  @internalProperty() private isProjectBeingCreated = false;

  private account: GcpAccount;
  private project: Project;
  private billingAccounts: BillingAccount[] = [];
  private regionPicker: OutlineRegionPicker;
  private billingAccountsRefreshLoop: number = null;

  static get styles() {
    return [
      COMMON_STYLES, css`
      :host {
        --paper-input-container-input-color: var(--medium-gray);
      }
      .container {
        display: flex;
        flex-direction: column;
        justify-content: center;
        height: 100%;
        align-items: center;
        padding: 156px 0;
        font-size: 14px;
      }
      .card {
        display: flex;
        flex-direction: column;
        align-items: stretch;
        justify-content: space-between;
        margin: 24px 0;
        background: var(--background-contrast-color);
        box-shadow: 0 0 2px 0 rgba(0, 0, 0, 0.14), 0 2px 2px 0 rgba(0, 0, 0, 0.12), 0 1px 3px 0 rgba(0, 0, 0, 0.2);
        border-radius: 2px;
      }
      .section {
        padding: 24px 12px;
        color: var(--light-gray);
        background: var(--background-contrast-color);
        border-radius: 2px;
      }
      .section:not(:first-child) {
        margin-top: 8px;
      }
      .section-header {
        padding: 0 6px 0;
        display: flex;
      }
      .section-content {
        padding: 0 48px;
      }
      .instructions {
        font-size: 16px;
        line-height: 26px;
        margin-left: 16px;
        flex: 2;
      }
      .stepcircle {
        height: 26px;
        width: 26px;
        font-size: 14px;
        border-radius: 50%;
        float: left;
        vertical-align: middle;
        color: #000;
        background-color: #fff;
        margin: auto;
        text-align: center;
        line-height: 26px;
      }
      @media (min-width: 1025px) {
        paper-card {
          /* Set min with for the paper-card to grow responsively. */
          min-width: 600px;
        }
      }
      .card p {
        color: var(--light-gray);
        width: 100%;
        text-align: center;
      }
      #projectName {
        width: 250px;
      }
      #billingAccount {
        width: 250px;
      }
      paper-button {
        background: var(--primary-green);
        color: var(--light-gray);
        width: 100%;
        border: 1px solid rgba(255, 255, 255, 0.12);
        border-radius: 2px;
      }
      paper-button[disabled] {
        color: var(--medium-gray);
        background: transparent;
      }`
    ];
  }

  render() {
    switch (this.currentPage) {
      case 'billingAccountSetup':
        return this.renderBillingAccountSetup();
      case 'projectSetup':
        return this.renderProjectSetup();
      case 'regionPicker':
        return this.renderRegionPicker();
      default: {
      }
    }
  }

  private renderBillingAccountSetup() {
    const openLink = '<a href="https://console.cloud.google.com/billing">';
    const closeLink = '</a>';
    return html`
      <outline-step-view id="billingAccountSetup" display-action="">
        <span slot="step-title">${this.localize('gcp-billing-title')}</span>
        <span slot="step-description">
          ${unsafeHTML(this.localize('gcp-billing-description', 'openLink', openLink, 'closeLink', closeLink))}
        </span>
        <span slot="step-action">
          <paper-button id="billingPageAction" @tap="${this.handleBillingVerificationNextTap}">
            ${this.localize('gcp-billing-action')}
          </paper-button>
        </span>
        <paper-card class="card">
          <div class="container">
            <img src="images/do_oauth_billing.svg">
            <p>${unsafeHTML(this.localize('gcp-billing-body', 'openLink', openLink, 'closeLink', closeLink))}</p>
          </div>
          <paper-progress indeterminate></paper-progress>
        </paper-card>
      </outline-step-view>`;
  }

  private renderProjectSetup() {
    return html`        
      <outline-step-view id="projectSetup" display-action="">
        <span slot="step-title">Create your Google Cloud Platform project.</span>
        <span slot="step-description">This will create a new project on your GCP account to hold your Outline servers.</span>
        <span slot="step-action">
          ${this.isProjectBeingCreated ?
            // TODO: Support canceling server creation.
            html`<paper-button disabled="true">IN PROGRESS...</paper-button>` :
            html`<paper-button
                id="createServerButton"
                @tap="${this.handleProjectSetupNextTap}"
                ?disabled="${
      !this.isProjectSetupNextEnabled(this.selectedProjectId, this.selectedBillingAccountId)}">
              CREATE PROJECT
            </paper-button>`}
        </span>
          <div class="section">
            <div class="section-header">
              <span class="stepcircle">1</span>
              <div class="instructions">
                Name your new Google Cloud Project
              </div>
            </div>
            <div class="section-content">
              <!-- TODO: Make readonly if project already exists -->
              <paper-input id="projectName" value="${this.selectedProjectId}"
                  label="Project ID" always-float-label="" maxlength="100" @value-changed="${
        this.onProjectIdChanged}"></paper-input>
            </div>
          </div>
          
          <div class="section">
            <div class="section-header">
              <span class="stepcircle">2</span>
              <div class="instructions">
                Choose your preferred billing method for this project
              </div>
            </div>
            <div class="section-content">
              <paper-dropdown-menu id="billingAccount" no-label-float="" horizontal-align="left">
                <paper-listbox slot="dropdown-content" selected="${
        this.selectedBillingAccountId}" attr-for-selected="name" @selected-changed="${
        this.onBillingAccountSelected}">
                ${this.billingAccounts.map(billingAccount => {
      return html`<paper-item name="${billingAccount.id}">${billingAccount.name}</paper-item>`;
    })}
                </paper-listbox>
              </paper-dropdown-menu>
            </div>
          </div>
          ${
        this.isProjectBeingCreated ?
        html`<paper-progress indeterminate="" class="slow"></paper-progress>` :
        ''}
      </outline-step-view>`;
  }

  private renderRegionPicker() {
    return html`
      <outline-region-picker-step id="regionPicker"
        .localize=${this.localize}
        .language=${this.language}
        @RegionSelected="${this.onRegionSelected}">  
      </outline-region-picker-step>`;
  }

  async start(account: GcpAccount): Promise<void> {
    this.init();
    this.account = account;

    try {
      this.billingAccounts = await this.account.listOpenBillingAccounts();
      const projects = await this.account.listProjects();
      // TODO: We don't support multiple projects atm, but we will want to allow
      // the user to choose the appropriate one.
      this.project = projects?.[0];
    } catch (e) {
      // TODO: Surface this error to the user.
      console.warn('Error fetching GCP account info', e);
    }
    const isProjectHealthy =
        this.project ? await this.account.isProjectHealthy(this.project.id) : false;
    if (this.project && isProjectHealthy) {
      this.showRegionPicker();
    } else if (!(this.billingAccounts?.length > 0)) {
      this.showBillingAccountSetup();
      // Check every five seconds to see if an account has been added.
      this.billingAccountsRefreshLoop = window.setInterval(() => {
        try {
          this.refreshBillingAccounts();
        } catch (e) {
          console.warn('Billing account refresh error', e);
        }
      }, 5000);
    } else {
      this.showProjectSetup(this.project);
    }
  }

  disconnectedCallback() {
    super.disconnectedCallback();
    this.stopRefreshingBillingAccounts();
  }

  private init() {
    this.currentPage = '';
    this.selectedProjectId = '';
    this.selectedBillingAccountId = '';
    this.stopRefreshingBillingAccounts();
  }

  private showBillingAccountSetup(): void {
    this.currentPage = 'billingAccountSetup';
  }

  private async refreshBillingAccounts(): Promise<void> {
    this.billingAccounts = await this.account.listOpenBillingAccounts();

    if (this.billingAccounts?.length > 0) {
      this.stopRefreshingBillingAccounts();
      this.showProjectSetup();
      window.bringToFront();
    }
  }

  public stopRefreshingBillingAccounts(): void {
    window.clearInterval(this.billingAccountsRefreshLoop);
    this.billingAccountsRefreshLoop = null;
  }

  private showError(message: string) {
    const appRoot: AppRoot =
        document.getElementById('appRoot') as unknown as AppRoot;
    appRoot.showError(message);
  }

  private async handleBillingVerificationNextTap(): Promise<void> {
    try {
      await this.refreshBillingAccounts();
    } catch (e) {
      this.showError(this.localize('gcp-billing-error'));
    }
    if (this.billingAccounts?.length > 0) {
      await this.showProjectSetup();
    } else {
      this.showError(this.localize('gcp-billing-error-zero'));
    }
  }

  private async showProjectSetup(existingProject?: Project): Promise<void> {
    this.project = existingProject ?? null;
    this.selectedProjectId = this.project?.id ?? this.makeProjectName();
    this.selectedBillingAccountId = this.billingAccounts[0].id;
    this.currentPage = 'projectSetup';
  }

  private isProjectSetupNextEnabled(projectId: string, billingAccountId: string): boolean {
    // TODO: Proper validation
    return projectId !== '' && billingAccountId !== '';
  }

  private async handleProjectSetupNextTap(): Promise<void> {
    this.isProjectBeingCreated = true;
    try {
      if (!this.project) {
        this.project =
            await this.account.createProject(this.selectedProjectId, this.selectedBillingAccountId);
      } else {
        await this.account.repairProject(this.project.id, this.selectedBillingAccountId);
      }
      this.showRegionPicker();
    } catch (e) {
      this.showError(this.localize('gcp-project-setup-error'));
      console.warn('Project setup failed:', e);
    }
    this.isProjectBeingCreated = false;
  }

  private async showRegionPicker(): Promise<void> {
    const isProjectHealthy = await this.account.isProjectHealthy(this.project.id);
    if (!isProjectHealthy) {
      return this.showProjectSetup();
    }

    this.currentPage = 'regionPicker';
    const zoneOptions = await this.account.listLocations(this.project.id);
    // Note: This relies on a side effect of the previous call to `await`.
    // `this.regionPicker` is null after `this.currentPage`, and is only populated
    // asynchronously.
    this.regionPicker = this.shadowRoot.querySelector('#regionPicker') as OutlineRegionPicker;
    this.regionPicker.options = filterOptions(zoneOptions);
  }

  private onProjectIdChanged(event: CustomEvent) {
    this.selectedProjectId = event.detail.value;
  }
  private onBillingAccountSelected(event: CustomEvent) {
    this.selectedBillingAccountId = event.detail.value;
  }

  private onRegionSelected(event: CustomEvent) {
    event.stopPropagation();

<<<<<<< HEAD
    // Terminology mismatch: OutlineRegionPicker actually returns a GCP "zone".
    const creationParams: CreationParams = {
      cloudProvider: CloudProvider.GCP,
      projectId: this.project.id,
      zoneId: event.detail.selectedRegionId
    };
    const setupEventParams = {bubbles: true, composed: true, detail: creationParams};
    const setupEvent = new CustomEvent('SetUpServerRequested', setupEventParams);
    this.dispatchEvent(setupEvent);
  }

  private createLocationModel(regionId: string, zoneIds: string[]): Location {
    return {
      id: zoneIds.length > 0 ? zoneIds[0] : null,
      name: LOCATION_MAP[regionId]?.getFullName() ?? regionId,
      flag: GCP_FLAG_MAPPING[regionId] || `${FLAG_IMAGE_DIR}/unknown.png`,
      available: zoneIds.length > 0,
    };
  }

=======
    this.regionPicker.isServerBeingCreated = true;
    const zone = event.detail.selectedLocation as Zone;
    const name = this.makeLocalizedServerName(zone);
    const server =
        await this.account.createServer(this.project.id, name, zone);
    const params = {bubbles: true, composed: true, detail: {server}};
    const serverCreatedEvent = new CustomEvent('GcpServerCreated', params);
    this.dispatchEvent(serverCreatedEvent);
  }

>>>>>>> c4dca154
  private makeProjectName(): string {
    return `outline-${Math.random().toString(20).substring(3)}`;
  }

<<<<<<< HEAD
=======
  private makeLocalizedServerName(cloudLocation: CloudLocation): string {
    const placeName = getShortName(cloudLocation, this.localize);
    return this.localize('server-name', 'serverLocation', placeName);
  }
>>>>>>> c4dca154
}<|MERGE_RESOLUTION|>--- conflicted
+++ resolved
@@ -22,44 +22,6 @@
 import {unsafeHTML} from 'lit-html/directives/unsafe-html.js';
 
 import {AppRoot} from './app-root';
-<<<<<<< HEAD
-import {LOCATION_MAP, BillingAccount, CreationParams, Project} from '../../model/gcp';
-import {GcpAccount} from '../gcp_account';
-import {COMMON_STYLES} from './cloud-install-styles';
-import {Location, OutlineRegionPicker} from './outline-region-picker-step';
-import {CloudProvider} from '../../model/accounts';
-
-// GCP mapping of regions to flags
-const FLAG_IMAGE_DIR = 'images/flags';
-const GCP_FLAG_MAPPING: {[regionId: string]: string} = {
-  // 'asia-east1': `${FLAG_IMAGE_DIR}/unknown.png`,
-  // 'asia-east2': `${FLAG_IMAGE_DIR}/unknown.png`,
-  // 'asia-northeast1': `${FLAG_IMAGE_DIR}/unknown.png`,
-  // 'asia-northeast2': `${FLAG_IMAGE_DIR}/unknown.png`,
-  // 'asia-northeast3': `${FLAG_IMAGE_DIR}/unknown.png`,
-  'asia-south1': `${FLAG_IMAGE_DIR}/india.png`,
-  'asia-southeast1': `${FLAG_IMAGE_DIR}/singapore.png`,
-  // 'asia-southeast2': `${FLAG_IMAGE_DIR}/unknown.png`,
-  // 'australia-southeast1': `${FLAG_IMAGE_DIR}/unknown.png`,
-  // 'europe-north1': `${FLAG_IMAGE_DIR}/unknown.png`,
-  // 'europe-west1': `${FLAG_IMAGE_DIR}/unknown.png`,
-  'europe-west2': `${FLAG_IMAGE_DIR}/uk.png`,
-  'europe-west3': `${FLAG_IMAGE_DIR}/germany.png`,
-  'europe-west4': `${FLAG_IMAGE_DIR}/netherlands.png`,
-  // 'europe-west6': `${FLAG_IMAGE_DIR}/unknown.png`,
-  // 'europe-central2': `${FLAG_IMAGE_DIR}/unknown.png`,
-  'northamerica-northeast1': `${FLAG_IMAGE_DIR}/canada.png`,
-  // 'southamerica-east1': `${FLAG_IMAGE_DIR}/unknown.png`,
-  'us-central1': `${FLAG_IMAGE_DIR}/us.png`,
-  'us-east1': `${FLAG_IMAGE_DIR}/us.png`,
-  'us-east4': `${FLAG_IMAGE_DIR}/us.png`,
-  'us-west1': `${FLAG_IMAGE_DIR}/us.png`,
-  'us-west2': `${FLAG_IMAGE_DIR}/us.png`,
-  'us-west3': `${FLAG_IMAGE_DIR}/us.png`,
-  'us-west4': `${FLAG_IMAGE_DIR}/us.png`,
-};
-
-=======
 import {BillingAccount, Project, Zone} from '../../model/gcp';
 import {GcpAccount} from '../gcp_account';
 import {COMMON_STYLES} from './cloud-install-styles';
@@ -68,7 +30,6 @@
 import {CloudLocation} from '../../model/location';
 
 
->>>>>>> c4dca154
 @customElement('outline-gcp-create-server-app')
 export class GcpCreateServerApp extends LitElement {
   @property({type: Function}) localize: (msgId: string, ...params: string[]) => string;
@@ -413,31 +374,9 @@
     this.selectedBillingAccountId = event.detail.value;
   }
 
-  private onRegionSelected(event: CustomEvent) {
+  private async onRegionSelected(event: CustomEvent) {
     event.stopPropagation();
 
-<<<<<<< HEAD
-    // Terminology mismatch: OutlineRegionPicker actually returns a GCP "zone".
-    const creationParams: CreationParams = {
-      cloudProvider: CloudProvider.GCP,
-      projectId: this.project.id,
-      zoneId: event.detail.selectedRegionId
-    };
-    const setupEventParams = {bubbles: true, composed: true, detail: creationParams};
-    const setupEvent = new CustomEvent('SetUpServerRequested', setupEventParams);
-    this.dispatchEvent(setupEvent);
-  }
-
-  private createLocationModel(regionId: string, zoneIds: string[]): Location {
-    return {
-      id: zoneIds.length > 0 ? zoneIds[0] : null,
-      name: LOCATION_MAP[regionId]?.getFullName() ?? regionId,
-      flag: GCP_FLAG_MAPPING[regionId] || `${FLAG_IMAGE_DIR}/unknown.png`,
-      available: zoneIds.length > 0,
-    };
-  }
-
-=======
     this.regionPicker.isServerBeingCreated = true;
     const zone = event.detail.selectedLocation as Zone;
     const name = this.makeLocalizedServerName(zone);
@@ -448,16 +387,12 @@
     this.dispatchEvent(serverCreatedEvent);
   }
 
->>>>>>> c4dca154
   private makeProjectName(): string {
     return `outline-${Math.random().toString(20).substring(3)}`;
   }
 
-<<<<<<< HEAD
-=======
   private makeLocalizedServerName(cloudLocation: CloudLocation): string {
     const placeName = getShortName(cloudLocation, this.localize);
     return this.localize('server-name', 'serverLocation', placeName);
   }
->>>>>>> c4dca154
 }