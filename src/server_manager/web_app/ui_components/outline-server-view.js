--- conflicted
+++ resolved
@@ -1099,16 +1099,6 @@
     return this.localize('data-limits-usage', 'used', used, 'total', total);
   }
 
-<<<<<<< HEAD
-  // Takes language so that the server location is recalculated on app language change.
-  _formatLocation(serverLocationId, UNUSED_language) {
-    if (!serverLocationId) {
-      return '';
-    }
-    return this.localize(serverLocationId);
-  }
-=======
->>>>>>> c4dca154
 }
 
 customElements.define(ServerView.is, ServerView);