/*
  Copyright 2018 The Outline Authors

  Licensed under the Apache License, Version 2.0 (the "License");
  you may not use this file except in compliance with the License.
  You may obtain a copy of the License at

       http://www.apache.org/licenses/LICENSE-2.0

  Unless required by applicable law or agreed to in writing, software
  distributed under the License is distributed on an "AS IS" BASIS,
  WITHOUT WARRANTIES OR CONDITIONS OF ANY KIND, either express or implied.
  See the License for the specific language governing permissions and
  limitations under the License.
*/
import '@polymer/polymer/polymer-legacy.js';
import '@polymer/app-layout/app-drawer/app-drawer.js';
import '@polymer/app-layout/app-drawer-layout/app-drawer-layout.js';
import '@polymer/app-layout/app-toolbar/app-toolbar.js';
import '@polymer/iron-icon/iron-icon.js';
import '@polymer/iron-icons/iron-icons.js';
import '@polymer/iron-pages/iron-pages.js';
import '@polymer/paper-icon-button/paper-icon-button.js';
import '@polymer/paper-dialog/paper-dialog.js';
import '@polymer/paper-dialog-scrollable/paper-dialog-scrollable.js';
import '@polymer/paper-listbox/paper-listbox.js';
import '@polymer/paper-menu-button/paper-menu-button.js';
import './cloud-install-styles.js';
import './outline-about-dialog.js';
import './outline-do-oauth-step.js';
import './outline-feedback-dialog.js';
import './outline-survey-dialog.js';
import './outline-intro-step.js';
import './outline-language-picker.js';
import '../digitalocean_app/create_server_app';
import './outline-manual-server-entry.js';
import './outline-modal-dialog.js';
import './outline-notification-manager';
import './outline-region-picker-step';
import './outline-server-progress-step.js';
import './outline-tos-view.js';

import {AppLocalizeBehavior} from '@polymer/app-localize-behavior/app-localize-behavior.js';
import {mixinBehaviors} from '@polymer/polymer/lib/legacy/class.js';
import {html} from '@polymer/polymer/lib/utils/html-tag.js';
import {PolymerElement} from '@polymer/polymer/polymer-element.js';

import {DisplayServer} from '../display_server';

import {ServerView} from './outline-server-view.js';

const TOS_ACK_LOCAL_STORAGE_KEY = 'tos-ack';

export class AppRoot extends mixinBehaviors
([AppLocalizeBehavior], PolymerElement) {
  static get template() {
    return html`
    <style include="cloud-install-styles"></style>
    <style>
      :host {
        --side-bar-width: 48px;
      }
      .app-container {
        margin: 0 auto;
      }
      /* Large display desktops */
      @media (min-width: 1281px) {
        .app-container {
          max-width: 1200px;
        }
      }
      /* Laptop, desktops */
      @media (min-width: 1025px) and (max-width: 1280px) {
        .app-container {
          max-width: 920px;
        }
      }

      /* rtl:begin:ignore */
      #appDrawer {
        --app-drawer-content-container: {
          color: var(--medium-gray);
          background-color: var(--background-contrast-color);
          display: flex;
          flex-direction: column;
          justify-content: space-between;
          align-items: right;
        }
      }
      /* rtl:end:ignore */
      #appDrawer > * {
        width: 100%;
      }
      .servers {
        overflow-y: scroll;
        flex: 1;
      }
      .servers::-webkit-scrollbar {
        /* Do not display the scroll bar in the drawer or side bar. It is not styled on some platforms. */
        display: none;
      }
      .servers-section {
        padding: 12px 0;
        border-bottom: 1px solid var(--border-color);
      }
      .servers-section:last-child {
        border-bottom: none;
      }
      .servers-header {
        display: flex;
        justify-content: space-between;
        align-items: center;
        padding-left: 24px;
        line-height: 39px;
      }
      .servers-header > span {
        flex: 1;
      }
      .do-overflow-menu {
        padding: 24px;
        color: var(--dark-gray);
        text-align: left;
        display: flex;
        flex-direction: column;
      }
      .do-overflow-menu h4 {
        margin-top: 0;
        white-space: nowrap;
      }
      .do-overflow-menu .account-info {
        display: flex;
        align-items: center;
        color: var(--faded-gray);
      }
      .do-overflow-menu .account-info img {
        margin-right: 12px;
        width: 24px;
      }
      .do-overflow-menu .sign-out-button {
        margin-top: 24px;
        align-self: flex-end;
        font-weight: bold;
        cursor: pointer;
        text-transform: uppercase;
      }
      .servers-container {
        padding-right: 12px; /* In case the server name is wraps. */
      }
      .server {
        display: flex;
        align-items: center;
        width: 100%; /* For the side bar icons. */
        margin: 18px 0;
        padding: 6px 0;
        cursor: pointer;
      }
      .server.selected {
        color: white;
        border-left: 2px solid var(--primary-green);
      }
      @keyframes rotate {
        0% {
          transform: rotate(0deg);
        }
        100% {
          transform: rotate(360deg);
        }
      }
      .server.syncing {
        cursor: wait;
      }
      .syncing .server-icon {
        animation: rotate 1.75s ease-out infinite;
        opacity: 0.5;
      }
      .server-icon {
        width: 22px;
        height: 22px;
        /* Prevent the image from shrinking when the server title spans multiple lines */
        min-width: 22px !important;
        margin: 0 24px;
      }
      .selected > .server-icon {
        /* Account for the selected border width to preserve center alignment. */
        margin-left: 22px;
      }
      .add-server-section {
        padding: 24px 0;
        text-transform: uppercase;
        color: var(--primary-green);
        font-size: 12px;
        letter-spacing: 0.6px;
        border-top: 1px solid var(--border-color);
        border-bottom: 1px solid var(--border-color);
        cursor: pointer;
      }
      .add-server-section paper-icon-item {
        margin-left: 24px;
      }
      .add-server-section paper-icon-item iron-icon {
        margin-right: 24px;
      }
      #appDrawer > paper-listbox {
        color: var(--medium-gray);
        background-color: var(--background-contrast-color);
      }
      #appDrawer > paper-listbox > * {
        display: block;
        cursor: pointer;
        padding-left: 24px;
        font-size: 14px;
        line-height: 40px;
        outline: none;
      }
      #appDrawer a {
        color: inherit;
      }
      #appDrawer a:focus {
        outline: none;
      }
      #links-footer {
        margin-top: 36px;
      }
      .legal-links {
        margin: 0 -6px;
      }
      .legal-links > * {
        margin: 0 6px;
      }
      #language-row {
        display: flex;
        align-items: center;
      }
      #language-icon {
        padding-top: 10px;
      }
      #language-dropdown {
        padding-left: 22px;
        --paper-input-container: {
          width: 156px;
        };
      }
      app-toolbar [main-title] img {
        height: 16px;
        margin-top: 8px;
      }
      .side-bar-margin {
        margin-left: var(--side-bar-width);
      }
      /* rtl:begin:ignore */
      #sideBar {
        --app-drawer-width: var(--side-bar-width);
        --app-drawer-content-container: {
          background-color: var(--background-contrast-color);
        }
      }
      /* rtl:end:ignore */
      .side-bar-container {
        height: 100%;
        text-align: center;
        color: var(--light-gray);
        display: flex;
        flex-direction: column;
      }
      .side-bar-container .servers {
        flex: initial; /* Prevent the server list pushing down the add server button. */
      }
      .side-bar-section {
        display: flex;
        flex-direction: column;
        align-items: center;
        padding: 12px 0;
        border-bottom: 1px solid var(--border-color);
      }
      .side-bar-section.menu {
        min-height: 32px;
      }
      .side-bar-section.servers-section {
        padding: 24px 0;
      }
      .side-bar-section .server {
        justify-content: center;
        margin: 12px auto;
        padding: 2px 0;
      }
      .side-bar-section .provider-icon {
        margin-bottom: 12px;
        padding: 12px 0;
        opacity: 0.54;
        filter: grayscale(100%);
      }
      .side-bar-section.add-server-section {
        flex: 1 0 24px;
        border-bottom: none;
      }
      .side-bar-section > .server-icon {
        margin: 0;
      }
      #getConnectedDialog {
        height: 562px;
        background: white;
      }
      #getConnectedDialog iframe {
        padding: 0;
        margin: 0;
        width: 100%;
        border: none;
        border-bottom: 1px solid #ccc;
        height: 500px;
      }
      #getConnectedDialog .buttons {
        margin-top: -5px; /* undo spacing added after iframe */
      }
    </style>

    <outline-tos-view id="tosView" has-accepted-terms-of-service="{{userAcceptedTos}}" hidden\$="{{hasAcceptedTos}}" localize="[[localize]]"></outline-tos-view>

    <div hidden\$="{{!hasAcceptedTos}}">
      <!-- This responsive width sets the minimum layout area to 648px.  -->
      <app-drawer-layout id="drawerLayout" responsive-width="886px" on-narrow-changed="_computeShouldShowSideBar" class\$="[[sideBarMarginClass]]">
        <app-drawer id="appDrawer" slot="drawer" on-opened-changed="_computeShouldShowSideBar">
          <app-toolbar class="toolbar" hidden\$="[[shouldShowSideBar]]">
            <paper-icon-button icon="menu" on-click="_toggleAppDrawer"></paper-icon-button>
            <div main-title=""><img src="images/outline-manager-logo.svg"></div>
          </app-toolbar>

          <!-- Servers section -->
          <div class="servers">
            <!-- DigitalOcean servers -->
            <div class="servers-section" hidden\$="{{!isSignedInToDigitalOcean}}">
              <div class="servers-header">
                <span>[[localize('servers-digitalocean')]]</span>
                <paper-menu-button horizontal-align="left" class="" close-on-activate="" no-animations="" dynamic-align="" no-overlap="">
                  <paper-icon-button icon="more-vert" slot="dropdown-trigger"></paper-icon-button>
                  <div class="do-overflow-menu" slot="dropdown-content">
                    <h4>[[localize('digitalocean-disconnect-account')]]</h4>
                    <div class="account-info"><img src="images/digital_ocean_logo.svg">{{adminEmail}}</div>
                    <div class="sign-out-button" on-tap="signOutTapped">[[localize('digitalocean-disconnect')]]</div>
                  </div>
                </paper-menu-button>
              </div>
              <div class="servers-container">
                <template is="dom-repeat" items="{{serverList}}" as="server" filter="_isServerManaged" sort="_sortServersByName">
                  <div class\$="server {{_computeServerClasses(selectedServer, server)}}" data-server\$="[[server]]" on-tap="_showServer">
                    <img class="server-icon" src\$="images/{{_computeServerImage(selectedServer, server)}}">
                    <span>{{server.name}}</span>
                  </div>
                </template>
              </div>
            </div>
            <!-- Manual servers -->
            <div class="servers-section" hidden\$="{{!hasManualServers}}">
              <div class="servers-header">
                <span>[[localize('servers-manual')]]</span>
              </div>
              <div class="servers-container">
                <template is="dom-repeat" items="{{serverList}}" as="server" filter="_isServerManual" sort="_sortServersByName">
                  <div class\$="server {{_computeServerClasses(selectedServer, server)}}" data-server\$="[[server]]" on-tap="_showServer">
                    <img class="server-icon" src\$="images/{{_computeServerImage(selectedServer, server)}}">
                    <span>{{server.name}}</span>
                  </div>
                </template>
              </div>
            </div>
          </div>

          <!-- Add server -->
          <div class="add-server-section" on-tap="showIntro">
            <paper-icon-item>
              <iron-icon icon="add" slot="item-icon"></iron-icon>[[localize('servers-add')]]
            </paper-icon-item>
          </div>

          <!-- Links section -->
          <paper-listbox>
            <span on-tap="maybeCloseDrawer"><a href="https://s3.amazonaws.com/outline-vpn/index.html#/en/support/dataCollection">[[localize('nav-data-collection')]]</a></span>
            <span on-tap="submitFeedbackTapped">[[localize('nav-feedback')]]</span>
            <span on-tap="maybeCloseDrawer"><a href="https://s3.amazonaws.com/outline-vpn/index.html#/en/support/">[[localize('nav-help')]]</a></span>
            <span on-tap="aboutTapped">[[localize('nav-about')]]</span>
            <div id="links-footer">
              <paper-icon-item id="language-row">
                <iron-icon id="language-icon" icon="language" slot="item-icon"></iron-icon>
                <outline-language-picker id="language-dropdown" selected-language="{{language}}" languages="{{supportedLanguages}}"></outline-language-picker>
              </paper-icon-item>
              <div class="legal-links" on-tap="maybeCloseDrawer">
                <a href="https://www.google.com/policies/privacy/">[[localize('nav-privacy')]]</a>
                <a href="https://s3.amazonaws.com/outline-vpn/static_downloads/Outline-Terms-of-Service.html">[[localize('nav-terms')]]</a>
                <span on-tap="showLicensesTapped">[[localize('nav-licenses')]]</span>
              </div>      
            </div>
          </paper-listbox>
        </app-drawer>

        <app-header-layout>
          <div class="app-container">
            <iron-pages attr-for-selected="id" selected="{{ currentPage }}">
              <outline-intro-step id="intro" is-signed-in-to-digital-ocean="{{isSignedInToDigitalOcean}}" digital-ocean-email="{{adminEmail}}" localize="[[localize]]"></outline-intro-step>
              <outline-do-oauth-step id="digitalOceanOauth" localize="[[localize]]"></outline-do-oauth-step>
              <outline-manual-server-entry id="manualEntry" localize="[[localize]]"></outline-manual-server-entry>
              <digitalocean-create-server-app id="digitalOceanCreateServerApp" localize="[[localize]]"></digitalocean-create-server-app>
              <outline-server-progress-step id="serverProgressStep" localize="[[localize]]"></outline-server-progress-step>
              <div id="serverView">
                <template is="dom-repeat" items="{{serverList}}" as="server">
                  <outline-server-view id="serverView-{{_base64Encode(server.id)}}" localize="[[localize]]" hidden\$="{{!_isServerSelected(selectedServer, server)}}"></outline-server-view>
                </template>
              </div>
            </iron-pages>
          </div>
        </app-header-layout>
      </app-drawer-layout>

      <!-- Side bar -->
      <app-drawer id="sideBar" opened\$="[[shouldShowSideBar]]" persistent="">
        <div class="side-bar-container">
          <div class="side-bar-section menu">
            <paper-icon-button icon="menu" on-click="_toggleAppDrawer"></paper-icon-button>
          </div>
          <div class="servers">
            <!-- DigitalOcean servers -->
            <div class="side-bar-section servers-section" hidden\$="{{!isSignedInToDigitalOcean}}">
              <img class="provider-icon" src="images/do_white_logo.svg">
              <template is="dom-repeat" items="{{serverList}}" as="server" filter="_isServerManaged" sort="_sortServersByName">
                <div class\$="server {{_computeServerClasses(selectedServer, server)}}" data-server\$="[[server]]" on-tap="_showServer">
                  <img class="server-icon" src\$="images/{{_computeServerImage(selectedServer, server)}}">
                </div>
              </template>
            </div>
            <!-- Manual servers -->
            <div class="side-bar-section servers-section" hidden\$="{{!hasManualServers}}">
              <img class="provider-icon" src="images/cloud.svg">
              <template is="dom-repeat" items="{{serverList}}" as="server" filter="_isServerManual" sort="_sortServersByName">
                <div class\$="server {{_computeServerClasses(selectedServer, server)}}" data-server\$="[[server]]" on-tap="_showServer">
                  <img class="server-icon" src\$="images/{{_computeServerImage(selectedServer, server)}}">
                </div>
              </template>
            </div>
          </div>
          <div class="side-bar-section add-server-section" on-tap="showIntro">
            <paper-icon-item>
              <iron-icon icon="add" slot="item-icon"></iron-icon>
            </paper-icon-item>
          </div>
        </div>
      </app-drawer>

      <outline-notification-manager id="notificationManager" localize="[[localize]]"></outline-notification-manager>

      <!-- Modal dialogs must be outside the app container; otherwise the backdrop covers them.  -->
      <outline-survey-dialog id="surveyDialog" localize="[[localize]]"></outline-survey-dialog>
      <outline-feedback-dialog id="feedbackDialog" localize="[[localize]]"></outline-feedback-dialog>
      <outline-about-dialog id="aboutDialog" outline-version="[[outlineVersion]]" localize="[[localize]]"></outline-about-dialog>
      <outline-modal-dialog id="modalDialog"></outline-modal-dialog>
      <outline-share-dialog id="shareDialog" localize="[[localize]]"></outline-share-dialog>
      <outline-metrics-option-dialog id="metricsDialog" localize="[[localize]]"></outline-metrics-option-dialog>

      <paper-dialog id="getConnectedDialog" modal="">
        <!-- iframe gets inserted here once we are given the invite URL. -->
        <div class="buttons">
          <paper-button on-tap="closeGetConnectedDialog" autofocus="">[[localize('close')]]</paper-button>
        </div>
      </paper-dialog>

      <paper-dialog id="licenses" modal="" restorefocusonclose="">
        <paper-dialog-scrollable>
          <code id="licensesText">
            [[localize('error-licenses')]]
          </code>
        </paper-dialog-scrollable>
        <div class="buttons">
          <paper-button dialog-dismiss="" autofocus="">[[localize('close')]]</paper-button>
        </div>
      </paper-dialog>
    </div>
`;
  }

  static get is() {
    return 'app-root';
  }

  static get properties() {
    return {
      // Properties language and useKeyIfMissing are used by Polymer.AppLocalizeBehavior.
      language: {type: String, readonly: true},
      // An array of {id, name, dir} language objects.
      supportedLanguages: {type: Array, readonly: true},
      useKeyIfMissing: {type: Boolean},
      serverList: {type: Array},
      selectedServer: {type: Object},
      hasManualServers: {
        type: Boolean,
        computed: '_computeHasManualServers(serverList.*)',
      },
      adminEmail: {type: String},
      isSignedInToDigitalOcean: {
        type: Boolean,
        computed: '_computeIsSignedInToDigitalOcean(adminEmail)',
      },
      outlineVersion: String,
      userAcceptedTos: {
        type: Boolean,
        // Get notified when the user clicks the OK button in the ToS view
        observer: '_userAcceptedTosChanged',
      },
      hasAcceptedTos: {
        type: Boolean,
        computed: '_computeHasAcceptedTermsOfService(userAcceptedTos)',
      },
      currentPage: {type: String},
      shouldShowSideBar: {type: Boolean},
      sideBarMarginClass: {
        type: String,
        computed: '_computeSideBarMarginClass(shouldShowSideBar)',
      },
    };
  }

  constructor() {
    super();
    /** @type {DisplayServer} */
    this.selectedServer = undefined;
    this.language = '';
    this.supportedLanguages = [];
    this.useKeyIfMissing = true;
    /** @type {DisplayServer[]} */
    this.serverList = [];
    this.adminEmail = '';
    this.outlineVersion = '';
    this.currentPage = 'intro';
    this.shouldShowSideBar = false;

    this.addEventListener(
        'SetUpGenericCloudProviderRequested', this.handleSetUpGenericCloudProviderRequested);
    this.addEventListener('SetUpAwsRequested', this.handleSetUpAwsRequested);
    this.addEventListener('SetUpGcpRequested', this.handleSetUpGcpRequested);
    this.addEventListener('ManualServerEntryCancelled', this.handleManualCancelled);
  }

  ready() {
    super.ready();
    this.$.digitalOceanCreateServerApp.setNotificationManager(this.getNotificationManager());
  }

  /**
   * Sets the language and direction for the application
   * @param {string} language
   * @param {string} direction
   */
  setLanguage(language, direction) {
    const messagesUrl = `./messages/${language}.json`;
    this.loadResources(messagesUrl, language);

    const alignDir = direction === 'ltr' ? 'left' : 'right';
    this.$.appDrawer.align = alignDir;
    this.$.sideBar.align = alignDir;

    this.language = language;
  }

  showIntro() {
    this.maybeCloseDrawer();
    this.selectedServer = undefined;
    this.currentPage = 'intro';
  }

  getDigitalOceanOauthFlow(onCancel) {
    const oauthFlow = this.$.digitalOceanOauth;
    oauthFlow.onCancel = onCancel;
    return oauthFlow;
  }

  showDigitalOceanOauthFlow() {
    this.currentPage = 'digitalOceanOauth';
  }

  getAndShowDigitalOceanOauthFlow(onCancel) {
    this.currentPage = 'digitalOceanOauth';
    const oauthFlow = this.getDigitalOceanOauthFlow(onCancel);
    oauthFlow.showConnectAccount();
    return oauthFlow;
  }

  /**
   * @returns {DigitalOceanCreateServerApp}
   */
  getAndShowDigitalOceanCreateServerApp() {
    this.currentPage = 'digitalOceanCreateServerApp';
    return this.$.digitalOceanCreateServerApp;
  }

  getManualServerEntry() {
    return this.$.manualEntry;
  }

  /**
   * @param {string} serverName
   * @param {boolean} showCancelButton
   */
  showProgress(serverName, showCancelButton) {
    this.currentPage = 'serverProgressStep';
    this.$.serverProgressStep.serverName = serverName;
    this.$.serverProgressStep.showCancelButton = showCancelButton;
    this.$.serverProgressStep.start();
  }

  showServerView() {
    this.$.serverProgressStep.stop();
    this.currentPage = 'serverView';
  }

  /**
   * Gets the ServerView for the server given by its id
   * @param {string} displayServerId
   * @returns {ServerView}
   */
  getServerView(displayServerId) {
    if (!displayServerId) {
      return null;
    }
    const selectedServerId = this._base64Encode(displayServerId);
    return this.$.serverView.querySelector(`#serverView-${selectedServerId}`);
  }

  handleSetUpGenericCloudProviderRequested() {
    this.handleManualServerSelected('generic');
  }

  handleSetUpAwsRequested() {
    this.handleManualServerSelected('aws');
  }

  handleSetUpGcpRequested() {
    this.handleManualServerSelected('gcp');
  }

  handleManualServerSelected(/** @type {'generic'|'aws'|'gcp'} */ cloudProvider) {
    this.$.manualEntry.clear();
    this.$.manualEntry.cloudProvider = cloudProvider;
    this.currentPage = 'manualEntry';
  }

  handleManualCancelled() {
    this.currentPage = 'intro';
  }

  /**
   * @returns {OutlineNotificationManager}
   */
  getNotificationManager() {
    return this.$.notificationManager;
  }

  /**
   * @returns {Promise<boolean>} a Promise to a boolean identifying which dialog button was clicked.
   *          Returns true if retry was clicked, false for cancel.
   */
  showConnectivityDialog() {
    const dialogTitle = this.localize('error-connectivity-title');
    const dialogText = this.localize('error-connectivity');
<<<<<<< HEAD
    return this
        .showModalDialog(dialogTitle, dialogText, [this.localize('cancel'), this.localize('retry')])
=======
    this.showModalDialog(dialogTitle, dialogText, [this.localize('digitalocean-disconnect'), this.localize('retry')])
>>>>>>> a56a4b1f
        .then(clickedButtonIndex => {
          return clickedButtonIndex === 1;  // return true if user clicked retry
        });
  }

  getConfirmation(title, text, confirmButtonText, continueFunc) {
    this.showModalDialog(title, text, [this.localize('cancel'), confirmButtonText])
        .then(clickedButtonIndex => {
          if (clickedButtonIndex === 1) {
            // user clicked to confirm.
            continueFunc();
          }
        });
  }

  /**
   * @param {string} errorTitle
   * @param {string} errorText
   */
  showManualServerError(errorTitle, errorText) {
    this.showModalDialog(errorTitle, errorText, [this.localize('cancel'), this.localize('retry')])
        .then(clickedButtonIndex => {
          if (clickedButtonIndex == 1) {
            this.$.manualEntry.retryTapped();
          } else {
            this.$.manualEntry.cancelTapped();
          }
        });
  }
  _computeIsSignedInToDigitalOcean(adminEmail) {
    return Boolean(adminEmail);
  }

  _computeHasManualServers(serverList) {
    return this.serverList.filter(server => !server.isManaged).length > 0;
  }

  _userAcceptedTosChanged(userAcceptedTos) {
    if (userAcceptedTos) {
      window.localStorage[TOS_ACK_LOCAL_STORAGE_KEY] = Date.now();
    }
  }

  _computeHasAcceptedTermsOfService(userAcceptedTos) {
    return userAcceptedTos || !!window.localStorage[TOS_ACK_LOCAL_STORAGE_KEY];
  }

  _toggleAppDrawer() {
    const drawerNarrow = this.$.drawerLayout.narrow;
    const forceNarrow = this.$.drawerLayout.forceNarrow;
    if (drawerNarrow) {
      if (forceNarrow) {
        // The window width is below the responsive threshold. Do not force narrow mode.
        this.$.drawerLayout.forceNarrow = false;
      }
      this.$.appDrawer.toggle();
    } else {
      // Forcing narrow mode when the window width is above the responsive threshold effectively
      // collapses the drawer. Conversely, reverting force narrow expands the drawer.
      this.$.drawerLayout.forceNarrow = !forceNarrow;
    }
  }

  maybeCloseDrawer() {
    if (this.$.drawerLayout.narrow || this.$.drawerLayout.forceNarrow) {
      this.$.appDrawer.close();
    }
  }

  submitFeedbackTapped() {
    this.$.feedbackDialog.open();
    this.maybeCloseDrawer();
  }

  aboutTapped() {
    this.$.aboutDialog.open();
    this.maybeCloseDrawer();
  }

  signOutTapped() {
    this.fire('SignOutRequested');
  }

  openManualInstallFeedback(/** @type {string} */ prepopulatedMessage) {
    this.$.feedbackDialog.open(prepopulatedMessage, true);
  }

  openShareDialog(accessKey, s3Url) {
    this.$.shareDialog.open(accessKey, s3Url);
  }

  openGetConnectedDialog(/** @type {string} */ inviteUrl) {
    const dialog = this.$.getConnectedDialog;
    if (dialog.children.length > 1) {
      return;  // The iframe is already loading.
    }
    // Reset the iframe's state, by replacing it with a newly constructed
    // iframe. Unfortunately the location.reload API does not work in our case due to
    // this Chrome error:
    // "Blocked a frame with origin "outline://web_app" from accessing a cross-origin frame."
    const iframe = document.createElement('iframe');
    iframe.onload = function() {
      dialog.open();
    };
    iframe.src = inviteUrl;
    dialog.insertBefore(iframe, dialog.children[0]);
  }

  closeGetConnectedDialog() {
    const dialog = this.$.getConnectedDialog;
    dialog.close();
    const oldIframe = dialog.children[0];
    dialog.removeChild(oldIframe);
  }

  showMetricsDialogForNewServer() {
    this.$.metricsDialog.showMetricsOptInDialog();
  }

  /**
   * @param {string} title
   * @param {string} text
   * @param {string[]} buttons
   * @returns {Promise<number>} a Promise which fulfills with the index of the button clicked.
   */
  showModalDialog(title, text, buttons) {
    return this.$.modalDialog.open(title, text, buttons);
  }

  closeModalDialog(title, text, buttons) {
    return this.$.modalDialog.close();
  }

  showLicensesTapped() {
    var xhr = new XMLHttpRequest();
    xhr.onload = () => {
      this.$.licensesText.innerText = xhr.responseText;
      this.$.licenses.open();
    };
    xhr.onerror = () => {
      console.error('could not load license.txt');
    };
    xhr.open('GET', '/ui_components/licenses/licenses.txt', true);
    xhr.send();
  }

  _computeShouldShowSideBar() {
    const drawerNarrow = this.$.drawerLayout.narrow;
    const drawerOpened = this.$.appDrawer.opened;
    if (drawerOpened && drawerNarrow) {
      this.shouldShowSideBar = false;
    } else {
      this.shouldShowSideBar = drawerNarrow;
    }
  }

  _computeSideBarMarginClass(shouldShowSideBar) {
    return shouldShowSideBar ? 'side-bar-margin' : '';
  }

  _isServerManaged(server) {
    return server.isManaged;
  }

  _isServerManual(server) {
    return !server.isManaged;
  }

  _sortServersByName(a, b) {
    const aName = a.name.toUpperCase();
    const bName = b.name.toUpperCase();
    if (aName < bName) {
      return -1;
    } else if (aName > bName) {
      return 1;
    }
    return 0;
  }

  _computeServerClasses(selectedServer, server) {
    let serverClasses = [];
    if (this._isServerSelected(selectedServer, server)) {
      serverClasses.push('selected');
    }
    if (!server.isSynced) {
      serverClasses.push('syncing');
    }
    return serverClasses.join(' ');
  }

  _computeServerImage(selectedServer, server) {
    if (this._isServerSelected(selectedServer, server)) {
      return 'server-icon-selected.png';
    }
    return 'server-icon.png';
  }

  _isServerSelected(selectedServer, server) {
    return !!selectedServer && selectedServer.id === server.id;
  }

  _showServer(event) {
    const server = event.model.server;
    this.fire('ShowServerRequested', {displayServerId: server.id});
    this.maybeCloseDrawer();
  }

  // Wrapper to encode a string in base64. This is necessary to set the server view IDs to
  // the display server IDs, which are URLs, so they can be used with selector methods. The IDs
  // are never decoded.
  _base64Encode(s) {
    return btoa(s).replace(/=/g, '');
  }
}
customElements.define(AppRoot.is, AppRoot);<|MERGE_RESOLUTION|>--- conflicted
+++ resolved
@@ -657,12 +657,7 @@
   showConnectivityDialog() {
     const dialogTitle = this.localize('error-connectivity-title');
     const dialogText = this.localize('error-connectivity');
-<<<<<<< HEAD
-    return this
-        .showModalDialog(dialogTitle, dialogText, [this.localize('cancel'), this.localize('retry')])
-=======
-    this.showModalDialog(dialogTitle, dialogText, [this.localize('digitalocean-disconnect'), this.localize('retry')])
->>>>>>> a56a4b1f
+    return this.showModalDialog(dialogTitle, dialogText, [this.localize('digitalocean-disconnect'), this.localize('retry')])
         .then(clickedButtonIndex => {
           return clickedButtonIndex === 1;  // return true if user clicked retry
         });
