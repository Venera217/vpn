// Copyright 2021 The Outline Authors
//
// Licensed under the Apache License, Version 2.0 (the "License");
// you may not use this file except in compliance with the License.
// You may obtain a copy of the License at
//
//      http://www.apache.org/licenses/LICENSE-2.0
//
// Unless required by applicable law or agreed to in writing, software
// distributed under the License is distributed on an "AS IS" BASIS,
// WITHOUT WARRANTIES OR CONDITIONS OF ANY KIND, either express or implied.
// See the License for the specific language governing permissions and
// limitations under the License.

import * as gcp_api from '../cloud/gcp_api';
import * as errors from '../infrastructure/errors';
import {sleep} from '../infrastructure/sleep';
import {Zone} from '../model/gcp';
import * as server from '../model/server';
import {DataAmount, ManagedServerHost, MonetaryCost} from '../model/server';

import {ShadowboxServer} from './shadowbox_server';

enum InstallState {
  // Unknown state - server may still be installing.
  UNKNOWN = 0,
  // Server is running and has the API URL and certificate fingerprint set.
  SUCCESS,
  // Server is in an error state.
  ERROR,
  // Server has been deleted.
  DELETED
}

export class GcpServer extends ShadowboxServer implements server.ManagedServer {
  private static readonly GUEST_ATTRIBUTES_POLLING_INTERVAL_MS = 5 * 1000;

  private readonly gcpHost: GcpHost;
  private installState: InstallState = InstallState.UNKNOWN;

  constructor(
      id: string,
      private locator: gcp_api.InstanceLocator,
      instanceName: string,
      private completion: Promise<void>,
      private apiClient: gcp_api.RestApiClient) {
    super(id);
    this.gcpHost = new GcpHost(locator, instanceName, completion, apiClient, this.onDelete.bind(this));
  }

  getHost(): ManagedServerHost {
    return this.gcpHost;
  }

  isInstallCompleted(): boolean {
    return this.installState !== InstallState.UNKNOWN;
  }

  async waitOnInstall(): Promise<void> {
    await this.completion;
    while (this.installState === InstallState.UNKNOWN) {
<<<<<<< HEAD
=======
      const scope = gcp_api.parseZoneUrl(this.instance.zone);
>>>>>>> 0d001586
      const outlineGuestAttributes =
          await this.getOutlineGuestAttributes(this.locator);
      if (outlineGuestAttributes.has('apiUrl') && outlineGuestAttributes.has('certSha256')) {
        const certSha256 = outlineGuestAttributes.get('certSha256');
        const apiUrl = outlineGuestAttributes.get('apiUrl');
        trustCertificate(certSha256);
        this.setManagementApiUrl(apiUrl);
        this.installState = InstallState.SUCCESS;
      } else if (outlineGuestAttributes.has('install-error')) {
        this.installState = InstallState.ERROR;
        throw new errors.ServerInstallFailedError();
      }

      await sleep(GcpServer.GUEST_ATTRIBUTES_POLLING_INTERVAL_MS);
    }
  }

  private async getOutlineGuestAttributes(instanceLocator: gcp_api.InstanceLocator):
      Promise<Map<string, string>> {
    const result = new Map<string, string>();
    const guestAttributes =
        await this.apiClient.getGuestAttributes(instanceLocator, 'outline/');
    const attributes = guestAttributes?.queryValue?.items ?? [];
    attributes.forEach((entry) => {
      result.set(entry.key, entry.value);
    });
    return result;
  }

  private onDelete() {
    // TODO: Consider setInstallState.
    this.installState = InstallState.DELETED;
  }
}

class GcpHost implements server.ManagedServerHost {
  constructor(
      private locator: gcp_api.InstanceLocator,
      private addressName: string,
      private completion: Promise<void>,
      private apiClient: gcp_api.RestApiClient,
      private deleteCallback: Function) {}

  // TODO: Throw error and show message on failure
  async delete(): Promise<void> {
    // TODO: Support deletion of servers that failed to complete setup, or
    // never got a static IP.
<<<<<<< HEAD
    await this.completion;
    const regionId = this.getCloudLocation().regionId;
    await this.apiClient.deleteStaticIp({regionId, ...this.locator}, this.addressName);
    this.apiClient.deleteInstance(this.locator);
=======
    const zoneLocator = gcp_api.parseZoneUrl(this.instance.zone);
    const regionId = new Zone(zoneLocator.zoneId).regionId;
    await this.apiClient.deleteStaticIp({regionId, ...zoneLocator}, this.instance.name);
    this.apiClient.deleteInstance({instanceId: this.instance.id, ...zoneLocator});
>>>>>>> 0d001586
    this.deleteCallback();
  }

  getHostId(): string {
    return this.locator.instanceId;
  }

  getMonthlyCost(): MonetaryCost {
    return undefined;
  }

  getMonthlyOutboundTransferLimit(): DataAmount {
    return undefined;
  }

  getCloudLocation(): Zone {
<<<<<<< HEAD
    return new Zone(this.locator.zoneId);
=======
    const {zoneId} = gcp_api.parseZoneUrl(this.instance.zone);
    return new Zone(zoneId);
>>>>>>> 0d001586
  }
}<|MERGE_RESOLUTION|>--- conflicted
+++ resolved
@@ -59,12 +59,7 @@
   async waitOnInstall(): Promise<void> {
     await this.completion;
     while (this.installState === InstallState.UNKNOWN) {
-<<<<<<< HEAD
-=======
-      const scope = gcp_api.parseZoneUrl(this.instance.zone);
->>>>>>> 0d001586
-      const outlineGuestAttributes =
-          await this.getOutlineGuestAttributes(this.locator);
+      const outlineGuestAttributes = await this.getOutlineGuestAttributes();
       if (outlineGuestAttributes.has('apiUrl') && outlineGuestAttributes.has('certSha256')) {
         const certSha256 = outlineGuestAttributes.get('certSha256');
         const apiUrl = outlineGuestAttributes.get('apiUrl');
@@ -80,11 +75,11 @@
     }
   }
 
-  private async getOutlineGuestAttributes(instanceLocator: gcp_api.InstanceLocator):
+  private async getOutlineGuestAttributes():
       Promise<Map<string, string>> {
     const result = new Map<string, string>();
     const guestAttributes =
-        await this.apiClient.getGuestAttributes(instanceLocator, 'outline/');
+        await this.apiClient.getGuestAttributes(this.locator, 'outline/');
     const attributes = guestAttributes?.queryValue?.items ?? [];
     attributes.forEach((entry) => {
       result.set(entry.key, entry.value);
@@ -110,17 +105,10 @@
   async delete(): Promise<void> {
     // TODO: Support deletion of servers that failed to complete setup, or
     // never got a static IP.
-<<<<<<< HEAD
     await this.completion;
     const regionId = this.getCloudLocation().regionId;
     await this.apiClient.deleteStaticIp({regionId, ...this.locator}, this.addressName);
     this.apiClient.deleteInstance(this.locator);
-=======
-    const zoneLocator = gcp_api.parseZoneUrl(this.instance.zone);
-    const regionId = new Zone(zoneLocator.zoneId).regionId;
-    await this.apiClient.deleteStaticIp({regionId, ...zoneLocator}, this.instance.name);
-    this.apiClient.deleteInstance({instanceId: this.instance.id, ...zoneLocator});
->>>>>>> 0d001586
     this.deleteCallback();
   }
 
@@ -137,11 +125,6 @@
   }
 
   getCloudLocation(): Zone {
-<<<<<<< HEAD
     return new Zone(this.locator.zoneId);
-=======
-    const {zoneId} = gcp_api.parseZoneUrl(this.instance.zone);
-    return new Zone(zoneId);
->>>>>>> 0d001586
   }
 }