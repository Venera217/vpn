--- conflicted
+++ resolved
@@ -340,18 +340,10 @@
     }
     try {
       this.digitalOceanAccount = digitalOceanAccount;
-<<<<<<< HEAD
-      const accountListEntry: AccountListEntry = {
-        name: await this.digitalOceanAccount.getName(),
-        cloudProvider: 'DIGITALOCEAN',
-      };
-      this.appRoot.accountList = this.appRoot.accountList.concat([accountListEntry]);
-=======
       this.appRoot.digitalOceanAccount = {
         id: this.digitalOceanAccount.getId(),
         name: await this.digitalOceanAccount.getName()
       };
->>>>>>> 57848beb
       const status = await this.digitalOceanAccount.getStatus();
       if (status !== digitalocean.Status.ACTIVE) {
         return [];
@@ -375,11 +367,7 @@
     }
 
     this.gcpAccount = gcpAccount;
-    const accountListEntry: AccountListEntry = {
-      name: await this.gcpAccount.getName(),
-      cloudProvider: 'GCP',
-    };
-    this.appRoot.accountList = this.appRoot.accountList.concat([accountListEntry]);
+    this.appRoot.gcpAccount = {id: this.gcpAccount.getId(), name: await this.gcpAccount.getName()};
     return [];
   }
 
@@ -389,22 +377,11 @@
     }
   }
 
-<<<<<<< HEAD
-  private makeServerListEntry(server: server.Server): ServerListEntry {
-    // TODO: Set this to the appropriate cloud provider
-    const cloudProvider = isManualServer(server) ? 'MANUAL' : 'DIGITALOCEAN';
-
-=======
   private makeServerListEntry(accountId: string, server: server.Server): ServerListEntry {
->>>>>>> 57848beb
     return {
       id: server.getId(),
       accountId,
       name: this.makeDisplayName(server),
-<<<<<<< HEAD
-      cloudProvider,
-=======
->>>>>>> 57848beb
       isSynced: !!server.getName(),
     };
   }
@@ -639,11 +616,7 @@
       return;
     }
 
-<<<<<<< HEAD
     await this.loadGcpAccount(gcpAccount);
-=======
-    this.appRoot.gcpAccount = {id: this.gcpAccount.getId(), name: await this.gcpAccount.getName()};
->>>>>>> 57848beb
     this.showIntro();
   }
 
@@ -657,35 +630,28 @@
     this.cloudAccounts.disconnectDigitalOceanAccount();
     this.digitalOceanAccount = null;
     for (const serverEntry of this.appRoot.serverList) {
-<<<<<<< HEAD
-      if (serverEntry.cloudProvider === 'DIGITALOCEAN') {
-        this.removeServer(serverEntry.id);
-      }
-    }
-
-    this.appRoot.accountList =
-        this.appRoot.accountList.filter((account) => account.cloudProvider !== 'DIGITALOCEAN');
-=======
       if (serverEntry.accountId === accountId) {
         this.removeServer(serverEntry.id);
       }
     }
     this.appRoot.digitalOceanAccount = null;
->>>>>>> 57848beb
   }
 
   // Clears the GCP credentials and returns to the intro screen.
   private disconnectGcpAccount(): void {
+    if (!this.gcpAccount) {
+      // Not connected.
+      return;
+    }
+    const accountId = this.gcpAccount.getId();
     this.cloudAccounts.disconnectGcpAccount();
     this.gcpAccount = null;
     for (const serverEntry of this.appRoot.serverList) {
-      if (serverEntry.cloudProvider === 'GCP') {
+      if (serverEntry.accountId === accountId) {
         this.removeServer(serverEntry.id);
       }
     }
-
-    this.appRoot.accountList =
-        this.appRoot.accountList.filter((account) => account.cloudProvider !== 'GCP');
+    this.appRoot.gcpAccount = null;
   }
 
   // Opens the screen to create a server.
