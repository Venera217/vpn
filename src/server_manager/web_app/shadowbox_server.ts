--- conflicted
+++ resolved
@@ -190,15 +190,6 @@
       // Query the API and expect a successful response to validate that the
       // service is up and running.
       this.getServerConfig().then(
-<<<<<<< HEAD
-          (serverConfig) => {
-            this.serverConfig = serverConfig;
-            fulfill(true);
-          },
-          (_e) => {
-            fulfill(false);
-          });
-=======
         (serverConfig) => {
           this.serverConfig = serverConfig;
           fulfill(true);
@@ -207,7 +198,6 @@
           fulfill(false);
         }
       );
->>>>>>> 327f6e61
       // Return not healthy if API doesn't complete within timeoutMs.
       setTimeout(() => {
         fulfill(false);
@@ -292,23 +282,6 @@
       }
       const url = apiAddress + path;
       return fetch(url, options)
-<<<<<<< HEAD
-          .then(
-              (response) => {
-                if (!response.ok) {
-                  throw new errors.ServerApiError(
-                      `API request to ${path} failed with status ${response.status}`, response);
-                }
-                return response.text();
-              },
-              (_error) => {
-                throw new errors.ServerApiError(
-                    `API request to ${path} failed due to network error`);
-              })
-          .then((body) => {
-            if (!body) {
-              return;
-=======
         .then(
           (response) => {
             if (!response.ok) {
@@ -316,7 +289,6 @@
                 `API request to ${path} failed with status ${response.status}`,
                 response
               );
->>>>>>> 327f6e61
             }
             return response.text();
           },
