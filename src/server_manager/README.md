# Outline Manager

## Running

To run the Outline Manager Electron app:
```
yarn do server_manager/electron_app/run
```

To run the Outline Manager Electron app with a development build (code not minified):
```
BUILD_ENV=development yarn do server_manager/electron_app/run
```

## Development Server

To run the Outline Manager as a web app on the browser and listen for changes:

```
yarn do server_manager/web_app/run
```

<<<<<<< HEAD
=======
## Gallery Server for UI Development

We have a server app to for quickly iterating on UI components.  To spin it up, run

```
yarn do server_manager/web_app/run_gallery
```

Changes to UI components will be hot reloaded into the gallery.

>>>>>>> e172d477
## Debug an existing binary

You can run an existing binary in debug mode by setting `OUTLINE_DEBUG=true`.
This will enable the Developer menu on the application window.

## Packaging

To build the app binary:
```
yarn do server_manager/electron_app/package_${PLATFORM}
```

Where `${PLATFORM}` is one of `linux`, `macos`, `only_windows`.

The per-platform standalone apps will be at `build/electron_app/static/dist`.

- Windows: zip files. Only generated if you have [wine](https://www.winehq.org/download) installed.
- Linux: tar.gz files.
- macOS: dmg files if built from macOS, zip files otherwise.

## Releases

To perform a release, use
```
yarn do server_manager/electron_app/release
```

This will perform a clean and reinstall all dependencies to make sure the build is not tainted.

## Error reporting

To enable error reporting through [Sentry](https://sentry.io/) for local builds, run:
``` bash
export SENTRY_DSN=[Sentry development API key]
yarn do server_manager/electron_app/run
```

Release builds on CI are configured with a production Sentry API key.<|MERGE_RESOLUTION|>--- conflicted
+++ resolved
@@ -20,8 +20,6 @@
 yarn do server_manager/web_app/run
 ```
 
-<<<<<<< HEAD
-=======
 ## Gallery Server for UI Development
 
 We have a server app to for quickly iterating on UI components.  To spin it up, run
@@ -32,7 +30,6 @@
 
 Changes to UI components will be hot reloaded into the gallery.
 
->>>>>>> e172d477
 ## Debug an existing binary
 
 You can run an existing binary in debug mode by setting `OUTLINE_DEBUG=true`.
