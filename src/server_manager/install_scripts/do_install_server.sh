#!/usr/bin/env bash
#!/usr/bin/env bash
# Copyright 2018 The Outline Authors
#
# Licensed under the Apache License, Version 2.0 (the "License");
# you may not use this file except in compliance with the License.
# You may obtain a copy of the License at
#
#      http://www.apache.org/licenses/LICENSE-2.0
#
# Unless required by applicable law or agreed to in writing, software
# distributed under the License is distributed on an "AS IS" BASIS,
# WITHOUT WARRANTIES OR CONDITIONS OF ANY KIND, either express or implied.
# See the License for the specific language governing permissions and
# limitations under the License.

# Script to install Shadowbox on a DigitalOcean droplet

# You must set the following environment variables:
# DO_ACCESS_TOKEN: DigitalOcean access token, with read and write privileges.

# You may set the following environment variables, overriding their defaults:
# SB_IMAGE: Shadowbox Docker image to install, e.g. quay.io/outline/shadowbox:nightly
# SB_API_PORT: The port number of the management API.
# SENTRY_API_URL: Url to post Sentry report to on error.
# WATCHTOWER_REFRESH_SECONDS: refresh interval in seconds to check for updates,
#     defaults to 3600.

set -euxo pipefail

# Re-enable password login, since DigitalOcean disables it when we create a server
# with a SSH key.
sed -i 's/PasswordAuthentication no/# PasswordAuthentication no  # Commented out by the Outline installer/' /etc/ssh/sshd_config

export SHADOWBOX_DIR="${SHADOWBOX_DIR:-${HOME:-/root}/shadowbox}"
mkdir -p ${SHADOWBOX_DIR}

# Save output for debugging
exec 2>&1 >${SHADOWBOX_DIR}/install-shadowbox-output

# Initialize sentry log file.
export SENTRY_LOG_FILE="$SHADOWBOX_DIR/sentry-log-file.txt"
> ${SENTRY_LOG_FILE}
function log_for_sentry() {
  echo [$(date "+%Y-%m-%d@%H:%M:%S")] "do_install_server.sh" "$@" >>${SENTRY_LOG_FILE}
}
function post_sentry_report() {
  if [[ -n "$SENTRY_API_URL" ]]; then
    # Get JSON formatted string.  This command replaces newlines with literal '\n'
    # but otherwise assumes that there are no other characters to escape for JSON.
    # If we need better escaping, we can install the jq command line tool.
    readonly SENTRY_PAYLOAD_BYTE_LIMIT=8000
    SENTRY_PAYLOAD="{\"message\": \"Install error:\n$(cat ${SENTRY_LOG_FILE} | awk '{printf "%s\\n", $0}' | tail --bytes ${SENTRY_PAYLOAD_BYTE_LIMIT})\"}"
    # See Sentry documentation at:
    # https://media.readthedocs.org/pdf/sentry/7.1.0/sentry.pdf
    curl "$SENTRY_API_URL" -H "Origin: shadowbox" --data-binary "$SENTRY_PAYLOAD"
  fi
}

# For backward-compatibility:
readonly DO_ACCESS_TOKEN="${DO_ACCESS_TOKEN:-ACCESS_TOKEN}"

if [[ -z "${DO_ACCESS_TOKEN}" ]]; then
  echo "Access token must be supplied"
  exit 1
fi

# DigitalOcean's Metadata API base url.
# This URL only supports HTTP (not HTTPS) requests, however it is a local link
# address so not at risk for man-in-the-middle attacks or eavesdropping.
# More detail at https://serverfault.com/questions/427018/what-is-this-ip-address-169-254-169-254
readonly DO_METADATA_URL="http://169.254.169.254/metadata/v1"

function cloud::public_ip() {
  curl ${DO_METADATA_URL}/interfaces/public/0/ipv4/address
}

# Applies a tag to this droplet.
function cloud::add_tag() {
  local tag="$1"
  declare -a base_flags=(-X POST -H 'Content-Type: application/json')
  base_flags+=(-H "Authorization: Bearer ${DO_ACCESS_TOKEN}")
  local TAGS_URL='https://api.digitalocean.com/v2/tags'
  # Create the tag
  curl "${base_flags[@]}" -d "{\"name\":\"${tag}\"}" "${TAGS_URL}"
  local droplet_id="$(curl ${DO_METADATA_URL}/id)"
  printf -v droplet_obj '
{
  "resources": [{
    "resource_id": "%s",
    "resource_type": "droplet"
  }]
}' "${droplet_id}"
  # Link the tag to this droplet
  curl "${base_flags[@]}" -d "${droplet_obj}" "${TAGS_URL}/${tag}/resources"
}

# Adds a key-value tag to the droplet.
# Takes the key as the only argument and reads the value from stdin.
# add_kv_tag() converts the input value to hex, because (1) DigitalOcean
# tags may only contain letters, numbers, : - and _, and (2) there is
# currently a bug that makes tags case-insensitive, so we can't use base64.
function cloud::add_kv_tag() {
  local key="$1"
  local value="$(xxd -p -c 255)"
  cloud::add_tag "kv:${key}:${value}"
}

# Adds a key-value tag where the value is already hex-encoded.
function cloud::add_encoded_kv_tag() {
  local key="$1"
  read value
  cloud::add_tag "kv:${key}:${value}"
}

log_for_sentry "Starting install"

# DigitalOcean's docker image comes with ufw enabled by default, disable so when
# can serve the shadowbox manager and instances on arbitrary high number ports.
log_for_sentry "Disabling ufw"
ufw disable

# Recent DigitalOcean Ubuntu droplets have unattended-upgrades configured from
# the outset but we want to enable automatic rebooting so that critical updates
# are applied without the Outline user's intervention.
readonly UNATTENDED_UPGRADES_CONFIG=/etc/apt/apt.conf.d/50unattended-upgrades
if [ -f ${UNATTENDED_UPGRADES_CONFIG} ]; then
  log_for_sentry "Configuring auto-updates"
  cat >> ${UNATTENDED_UPGRADES_CONFIG} << EOF

// Enabled by Outline manager installer.
Unattended-Upgrade::Automatic-Reboot "true";
EOF
fi

log_for_sentry "Getting SB_PUBLIC_IP"
export SB_PUBLIC_IP=$(cloud::public_ip)

log_for_sentry "Initializing ACCESS_CONFIG"
export ACCESS_CONFIG="$SHADOWBOX_DIR/access.txt"
> ${ACCESS_CONFIG}

# Set trap which publishes an error tag and sentry report only if there is an error.
function finish {
  INSTALL_SERVER_EXIT_CODE=$?
  log_for_sentry "In EXIT trap, exit code $INSTALL_SERVER_EXIT_CODE"
  if [[ -z $(grep apiUrl ${ACCESS_CONFIG}) ]] || [[ -z $(grep certSha256 ${ACCESS_CONFIG}) ]]; then
    echo "INSTALL_SCRIPT_FAILED: $INSTALL_SERVER_EXIT_CODE" | cloud::add_kv_tag "install-error"
    # Post error report to sentry.
    post_sentry_report
  fi
}
trap finish EXIT

# Run install script asynchronously, so tags can be written as soon as they are ready.
log_for_sentry "Running install_server.sh"
./install_server.sh&
install_pid=$!

# Save tags for access information.
log_for_sentry "Reading tags from ACCESS_CONFIG"
tail -f ${ACCESS_CONFIG} --pid=${install_pid} | while IFS=: read key value; do
  case "$key" in
    certSha256)
      # Bypass encoding
      log_for_sentry "Writing certSha256 tag"
      echo ${value} | cloud::add_encoded_kv_tag "$key"
      ;;
    apiUrl)
      log_for_sentry "Writing apiUrl tag"
      echo -n ${value} | cloud::add_kv_tag "$key"
      ;;
  esac
done

# Wait for install script to finish, so that if there is any error in install_server.sh,
# the finish trap in this file will be able to access its error code.
<<<<<<< HEAD
wait ${install_pid}
=======
wait $install_pid

>>>>>>> 27e8450d
# Install the DigitalOcean Agent, for improved monitoring:
# https://www.digitalocean.com/docs/monitoring/quickstart/#enable-the-digitalocean-agent-on-existing-droplets
# 
# Since the server manager looks only for the tags created in the previous
# step, this does not slow down server creation.
curl -sSL https://agent.digitalocean.com/install.sh | sh<|MERGE_RESOLUTION|>--- conflicted
+++ resolved
@@ -175,15 +175,13 @@
 
 # Wait for install script to finish, so that if there is any error in install_server.sh,
 # the finish trap in this file will be able to access its error code.
-<<<<<<< HEAD
-wait ${install_pid}
-=======
+
 wait $install_pid
 
->>>>>>> 27e8450d
 # Install the DigitalOcean Agent, for improved monitoring:
 # https://www.digitalocean.com/docs/monitoring/quickstart/#enable-the-digitalocean-agent-on-existing-droplets
 # 
 # Since the server manager looks only for the tags created in the previous
 # step, this does not slow down server creation.
+
 curl -sSL https://agent.digitalocean.com/install.sh | sh