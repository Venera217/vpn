--- conflicted
+++ resolved
@@ -121,17 +121,14 @@
     "message": "Remove Server?",
     "description": "This string appears in a dialog that requests user confirmation for removing a server from the application. 'Remove' in this context does not imply server deletion."
   },
-<<<<<<< HEAD
   "data_limit": {
     "message": "Data Limit",
     "Description": "This string appears in various places related to the data transfer limit for a single access key."
   },
-=======
   "data_limit_per_key": {
     "message": "Data limit per key",
     "description": "This string appears as a label to an input to set the default access key data limit for a server."
   }, 
->>>>>>> 0fdf9e88
   "data_limits": {
     "message": "Data limits",
     "description": "This string appears as a title in a section to configure access key data transfer limits."
