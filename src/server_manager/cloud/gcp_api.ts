// Copyright 2021 The Outline Authors
//
// Licensed under the Apache License, Version 2.0 (the "License");
// you may not use this file except in compliance with the License.
// You may obtain a copy of the License at
//
//      http://www.apache.org/licenses/LICENSE-2.0
//
// Unless required by applicable law or agreed to in writing, software
// distributed under the License is distributed on an "AS IS" BASIS,
// WITHOUT WARRANTIES OR CONDITIONS OF ANY KIND, either express or implied.
// See the License for the specific language governing permissions and
// limitations under the License.

// TODO: Share the same OAuth config between electron app and renderer.
// Keep this in sync with {@link gcp_oauth.ts#OAUTH_CONFIG}
const GCP_OAUTH_CLIENT_ID =
    '946220775492-osi1dm2rhhpo4upm6qqfv9fiivv1qu6c.apps.googleusercontent.com';

export class GcpError extends Error {
  constructor(code: number, message?: string) {
    // ref:
    // https://www.typescriptlang.org/docs/handbook/release-notes/typescript-2-2.html#support-for-newtarget
    super(`Error ${code}: ${message}`);                 // 'Error' breaks prototype chain here
    Object.setPrototypeOf(this, new.target.prototype);  // restore prototype chain
    this.name = new.target.name;
  }
}

/** @see https://cloud.google.com/compute/docs/reference/rest/v1/instances */
export type Instance = Readonly<{
  id: string; creationTimestamp: string; name: string; description: string;
  tags: {items: string[]; fingerprint: string;};
  machineType: string;
  zone: string;
  networkInterfaces: Array<{
    network: string; subnetwork: string; networkIP: string; ipv6Address: string; name: string;
    accessConfigs: Array<{
      type: string; name: string; natIP: string; setPublicPtr: boolean; publicPtrDomainName: string;
      networkTier: string;
      kind: string;
    }>;
  }>;
}>;

const GCE_V1_API = 'https://compute.googleapis.com/compute/v1';

function projectUrl(projectId: string): string {
  return `${GCE_V1_API}/projects/${projectId}`;
}

export interface RegionLocator {
  /** The GCP project ID. */
  projectId: string;
  /** The region of the operation. */
  regionId: string;
}

function regionUrl({projectId, regionId}: RegionLocator): string {
  return `${projectUrl(projectId)}/regions/${regionId}`;
}

/**
 * Represents the scope of a zonal operation
 */
 export interface ZoneLocator {
  /** The GCP project ID. */
  projectId: string;
  /** The zone of the operation. */
  zoneId: string;
}

function zoneUrl({projectId, zoneId}: ZoneLocator): string {
  return `${projectUrl(projectId)}/zones/${zoneId}`;
}

const zoneUrlRegExp =
    new RegExp('/compute/v1/projects/(?<projectId>[^/]+)/zones/(?<zoneId>[^/]+)$');

export function parseZoneUrl(url: string): ZoneLocator {
  const groups = new URL(url).pathname.match(zoneUrlRegExp).groups;
  return {
    projectId: groups['projectId'],
    zoneId: groups['zoneId']
  };
}

/**
 * Helper type to avoid error-prone positional arguments to instance-related
 * functions.
 */
export interface InstanceLocator extends ZoneLocator {
  /** The ID of the instance. */
  instanceId: string;
}

function instanceUrl(instance: InstanceLocator): string {
  return `${zoneUrl(instance)}/instances/${instance.instanceId}`;
}

/**
 * @see https://cloud.google.com/compute/docs/reference/rest/v1/instances/getGuestAttributes#response-body
 */
type GuestAttributes = Readonly<{
  variableKey: string; variableValue: string; queryPath: string;
  queryValue: {items: Array<{namespace: string; key: string; value: string;}>;};
}>;

/** @see https://cloud.google.com/compute/docs/reference/rest/v1/zones */
type Zone = Readonly<{
  id: string; creationTimestamp: string; name: string; description: string; status: 'UP' | 'DOWN';
  region: string;
}>;

type Status = Readonly<{code: number; message: string}>;

/** @see https://cloud.google.com/resource-manager/reference/rest/Shared.Types/Operation */
export type ResourceManagerOperation = Readonly<{name: string; done: boolean; error: Status;}>;

/**
 * @see https://cloud.google.com/compute/docs/reference/rest/v1/globalOperations
 * @see https://cloud.google.com/compute/docs/reference/rest/v1/zoneOperations
 */
type ComputeEngineOperation = Readonly<
    {id: string; name: string; targetId: string; status: string; error: {errors: Status[]}}>;

/**
 * @see https://cloud.google.com/service-usage/docs/reference/rest/Shared.Types/ListOperationsResponse#Operation
 */
type ServiceUsageOperation = Readonly<{name: string; done: boolean; error: Status;}>;

/** @see https://cloud.google.com/resource-manager/reference/rest/v1/projects */
export type Project =
    Readonly<{projectNumber: string; projectId: string; name: string, lifecycleState: string;}>;

/** @see https://cloud.google.com/compute/docs/reference/rest/v1/firewalls/get#response-body */
type Firewall = Readonly<{id: string; name: string;}>;

/** https://cloud.google.com/billing/docs/reference/rest/v1/billingAccounts */
export type BillingAccount =
    Readonly<{name: string; open: boolean; displayName: string; masterBillingAccount: string;}>;

/** https://cloud.google.com/billing/docs/reference/rest/v1/ProjectBillingInfo */
export type ProjectBillingInfo = Readonly<
    {name: string; projectId: string; billingAccountName?: string; billingEnabled?: boolean;}>;

/**
 * @see https://accounts.google.com/.well-known/openid-configuration for
 * supported claims.
 *
 * Note: The supported claims are optional and not guaranteed to be in the
 * response.
 */
export type UserInfo = Readonly<{email: string;}>;

type Service = Readonly<
    {name: string; config: {name: string;}; state: 'STATE_UNSPECIFIED' | 'DISABLED' | 'ENABLED';}>;

type ListInstancesResponse = Readonly<{items: Instance[]; nextPageToken: string;}>;
type ListZonesResponse = Readonly<{items: Zone[]; nextPageToken: string;}>;
type ListProjectsResponse = Readonly<{projects: Project[]; nextPageToken: string;}>;
type ListFirewallsResponse = Readonly<{items: Firewall[]; nextPageToken: string;}>;
type ListBillingAccountsResponse =
    Readonly<{billingAccounts: BillingAccount[]; nextPageToken: string}>;
type ListEnabledServicesResponse = Readonly<{services: Service[]; nextPageToken: string;}>;
type RefreshAccessTokenResponse = Readonly<{access_token: string; expires_in: number;}>;

export class HttpError extends Error {
  constructor(private statusCode: number, message?: string) {
    super(message);
  }

  getStatusCode(): number {
    return this.statusCode;
  }
}

export class RestApiClient {
  private readonly GCP_HEADERS = new Map<string, string>([
    ['Content-type', 'application/json'],
    ['Accept', 'application/json'],
  ]);

  private accessToken: string;

  constructor(private refreshToken: string) {}

  /**
   * Creates a new Google Compute Engine VM instance in a specified GCP project.
   *
   * @see https://cloud.google.com/compute/docs/reference/rest/v1/instances/insert
   *
   * @param zone - Indicates the GCP project and zone.
   * @param data - Request body data. See documentation.
   * @return The initial operation response.  Call computeEngineOperationZoneWait
   *     to wait for the creation process to complete.
   */
<<<<<<< HEAD
  async createInstance(scope: ZoneScope, data: {}): Promise<ComputeEngineOperation> {
    return this.fetchAuthenticated<ComputeEngineOperation>(
=======
  async createInstance(zone: ZoneLocator, data: {}): Promise<ComputeEngineOperation> {
    const operation = await this.fetchAuthenticated<ComputeEngineOperation>(
>>>>>>> 0d001586
        'POST',
        new URL(`${zoneUrl(zone)}/instances`),
        this.GCP_HEADERS, null, data);
<<<<<<< HEAD
=======
    return await this.computeEngineOperationZoneWait(zone, operation.name);
>>>>>>> 0d001586
  }

  /**
   * Deletes a specified Google Compute Engine VM instance.
   *
   * @see https://cloud.google.com/compute/docs/reference/rest/v1/instances/delete
   *
   * @param instance - Identifies the instance to delete.
   */
  async deleteInstance(instance: InstanceLocator): Promise<void> {
    const operation = await this.fetchAuthenticated<ComputeEngineOperation>(
        'DELETE',
        new URL(instanceUrl(instance)),
        this.GCP_HEADERS);
    await this.computeEngineOperationZoneWait(instance, operation.name);
  }

  /**
   * Gets the specified Google Compute Engine VM instance resource.
   *
   * @see https://cloud.google.com/compute/docs/reference/rest/v1/instances/get
   *
   * @param instance - Identifies the instance to return.
   */
  getInstance(instance: InstanceLocator): Promise<Instance> {
    return this.fetchAuthenticated(
        'GET',
        new URL(instanceUrl(instance)),
        this.GCP_HEADERS);
  }

  /**
   * Lists the Google Compute Engine VM instances in a specified zone.
   *
   * @see https://cloud.google.com/compute/docs/reference/rest/v1/instances/list
   *
   * @param zone - Indicates the GCP project and zone.
   * @param filter - See documentation.
   */
  // TODO: Pagination
  listInstances(zone: ZoneLocator, filter?: string):
      Promise<ListInstancesResponse> {
    let parameters = null;
    if (filter) {
      parameters = new Map<string, string>([
        ['filter', filter],
      ]);
    }
    return this.fetchAuthenticated(
        'GET',
        new URL(`${zoneUrl(zone)}/instances`),
        this.GCP_HEADERS, parameters);
  }

  /**
   * Creates a static IP address.
   *
   * If no IP address is provided, a new static IP address is created. If an
   * ephemeral IP address is provided, it is promoted to a static IP address.
   *
   * @see https://cloud.google.com/compute/docs/reference/rest/v1/addresses/insert
   *
   * @param region - The GCP project and region.
   * @param data - Request body data. See documentation.
   */
  async createStaticIp(region: RegionLocator, data: {}): Promise<ComputeEngineOperation> {
    const operation = await this.fetchAuthenticated<ComputeEngineOperation>(
        'POST',
        new URL(`${regionUrl(region)}/addresses`),
        this.GCP_HEADERS, null, data);
    return await this.computeEngineOperationRegionWait(region, operation.name);
  }

  /**
   * Deletes a static IP address.
   *
   * @see https://cloud.google.com/compute/docs/reference/rest/v1/addresses/delete
   *
   * @param region - The GCP project and region.
   * @param addressName - The name of the static IP address resource.
   */
  async deleteStaticIp(region: RegionLocator, addressName: string): Promise<void> {
    const operation = await this.fetchAuthenticated<ComputeEngineOperation>(
        'DELETE',
        new URL(`${regionUrl(region)}/addresses/${addressName}`),
        this.GCP_HEADERS);
    await this.computeEngineOperationRegionWait(region, operation.name);
  }

  /**
   * Lists the guest attributes applied to the specified Google Compute Engine VM instance.
   *
   * @see https://cloud.google.com/compute/docs/storing-retrieving-metadata#guest_attributes
   * @see https://cloud.google.com/compute/docs/reference/rest/v1/instances/getGuestAttributes
   *
   * @param instance - Identifies the instance to inspect.
   * @param namespace - The namespace of the guest attributes.
   */
  async getGuestAttributes(instance: InstanceLocator, namespace: string):
      Promise<GuestAttributes|undefined> {
    try {
      const parameters = new Map<string, string>([['queryPath', namespace]]);
      // We must await the call to getGuestAttributes to properly catch any exceptions.
      return await this.fetchAuthenticated(
          'GET',
          new URL(`${instanceUrl(instance)}/getGuestAttributes`),
          this.GCP_HEADERS, parameters);
    } catch (error) {
      // TODO: Distinguish between 404 not found and other errors.
      return undefined;
    }
  }

  /**
   * Creates a firewall under the specified GCP project.
   *
   * @see https://cloud.google.com/compute/docs/reference/rest/v1/firewalls/insert
   *
   * @param projectId - The GCP project ID.
   * @param data - Request body data. See documentation.
   */
  async createFirewall(projectId: string, data: {}): Promise<ComputeEngineOperation> {
    const operation = await this.fetchAuthenticated<ComputeEngineOperation>(
        'POST',
        new URL(`${projectUrl(projectId)}/global/firewalls`),
        this.GCP_HEADERS, null, data);
    return await this.computeEngineOperationGlobalWait(projectId, operation.name);
  }

  /**
   * @param projectId - The GCP project ID.
   * @param name - The firewall name.
   */
  // TODO: Replace with getFirewall (and handle 404 NotFound)
  listFirewalls(projectId: string, name: string): Promise<ListFirewallsResponse> {
    const filter = `name=${name}`;
    const parameters = new Map<string, string>([['filter', filter]]);
    return this.fetchAuthenticated(
        'GET',
        new URL(`${projectUrl(projectId)}/global/firewalls`),
        this.GCP_HEADERS, parameters);
  }

  /**
   * Lists the zones available to a given GCP project.
   *
   * @see https://cloud.google.com/compute/docs/reference/rest/v1/zones/list
   *
   * @param projectId - The GCP project ID.
   */
  // TODO: Pagination
  listZones(projectId: string): Promise<ListZonesResponse> {
    return this.fetchAuthenticated(
        'GET', new URL(`${projectUrl(projectId)}/zones`),
        this.GCP_HEADERS);
  }

  /**
   * Lists all services that have been enabled on the project.
   *
   * @param projectId - The GCP project ID.
   */
  listEnabledServices(projectId: string): Promise<ListEnabledServicesResponse> {
    const parameters = new Map<string, string>([['filter', 'state:ENABLED']]);
    return this.fetchAuthenticated(
        'GET', new URL(`https://serviceusage.googleapis.com/v1/projects/${projectId}/services`),
        this.GCP_HEADERS, parameters);
  }

  /**
   * @param projectId - The GCP project ID.
   * @param data - Request body data. See documentation.
   */
  enableServices(projectId: string, data: {}): Promise<ServiceUsageOperation> {
    return this.fetchAuthenticated(
        'POST',
        new URL(
            `https://serviceusage.googleapis.com/v1/projects/${projectId}/services:batchEnable`),
        this.GCP_HEADERS, null, data);
  }

  /**
   * Creates a new GCP project
   *
   * The project ID must conform to the following:
   * - must be 6 to 30 lowercase letters, digits, or hyphens
   * - must start with a letter
   * - no trailing hyphens
   *
   * @see https://cloud.google.com/resource-manager/reference/rest/v1/projects/create
   *
   * @param data - Request body data. See documentation.
   */
  createProject(data: {}): Promise<ResourceManagerOperation> {
    return this.fetchAuthenticated(
        'POST', new URL('https://cloudresourcemanager.googleapis.com/v1/projects'),
        this.GCP_HEADERS, null, data);
  }

  /**
   * Lists the GCP projects that the user has access to.
   *
   * @see https://cloud.google.com/resource-manager/reference/rest/v1/projects/list
   *
   * @param filter - See documentation.
   */
  listProjects(filter?: string): Promise<ListProjectsResponse> {
    let parameters = null;
    if (filter) {
      parameters = new Map<string, string>([
        ['filter', filter],
      ]);
    }
    return this.fetchAuthenticated(
        'GET', new URL('https://cloudresourcemanager.googleapis.com/v1/projects'), this.GCP_HEADERS,
        parameters);
  }

  /**
   * Gets the billing information for a specified GCP project.
   *
   * @see https://cloud.google.com/billing/docs/reference/rest/v1/projects/getBillingInfo
   *
   * @param projectId - The GCP project ID.
   */
  getProjectBillingInfo(projectId: string): Promise<ProjectBillingInfo> {
    return this.fetchAuthenticated(
        'GET', new URL(`https://cloudbilling.googleapis.com/v1/projects/${projectId}/billingInfo`),
        this.GCP_HEADERS);
  }

  /**
   * Associates a GCP project with a billing account.
   *
   * @see https://cloud.google.com/billing/docs/reference/rest/v1/projects/updateBillingInfo
   *
   * @param projectId - The GCP project ID.
   * @param data - Request body data. See documentation.
   */
  updateProjectBillingInfo(projectId: string, data: {}): Promise<ProjectBillingInfo> {
    return this.fetchAuthenticated(
        'PUT', new URL(`https://cloudbilling.googleapis.com/v1/projects/${projectId}/billingInfo`),
        this.GCP_HEADERS, null, data);
  }

  /**
   * Lists the billing accounts that the user has access to.
   *
   * @see https://cloud.google.com/billing/docs/reference/rest/v1/billingAccounts/list
   */
  listBillingAccounts(): Promise<ListBillingAccountsResponse> {
    return this.fetchAuthenticated(
        'GET', new URL(`https://cloudbilling.googleapis.com/v1/billingAccounts`), this.GCP_HEADERS);
  }

  /**
   * Waits for a specified Google Compute Engine zone operation to complete.
   *
   * @see https://cloud.google.com/compute/docs/reference/rest/v1/zoneOperations/wait
   *
   * @param zone - Indicates the GCP project and zone.
   * @param operationId - The operation ID.
   */
  async computeEngineOperationZoneWait(zone: ZoneLocator, operationId: string):
      Promise<ComputeEngineOperation> {
    const operation = await this.fetchAuthenticated<ComputeEngineOperation>(
        'POST',
        new URL(`${zoneUrl(zone)}/operations/${operationId}/wait`),
        this.GCP_HEADERS);
    if (operation.error?.errors) {
      throw new GcpError(operation?.error.errors[0]?.code, operation?.error.errors[0]?.message);
    }
    return operation;
  }

  /**
   * Waits for a specified Google Compute Engine region operation to complete.
   *
   * @see https://cloud.google.com/compute/docs/reference/rest/v1/regionOperations/wait
   *
   * @param region - The GCP project and region.
   * @param operationId - The operation ID.
   */
  computeEngineOperationRegionWait(region: RegionLocator, operationId: string):
      Promise<ComputeEngineOperation> {
    return this.fetchAuthenticated(
        'POST',
        new URL(`${regionUrl(region)}/operations/${operationId}/wait`),
        this.GCP_HEADERS);
  }

  /**
   * Waits for a specified Google Compute Engine global operation to complete.
   *
   * @see https://cloud.google.com/compute/docs/reference/rest/v1/globalOperations/wait
   *
   * @param projectId - The GCP project ID.
   * @param operationId - The operation ID.
   */
  computeEngineOperationGlobalWait(projectId: string, operationId: string):
      Promise<ComputeEngineOperation> {
    return this.fetchAuthenticated(
        'POST',
        new URL(`${projectUrl(projectId)}/global/operations/${operationId}/wait`),
        this.GCP_HEADERS);
  }

  resourceManagerOperationGet(operationId: string): Promise<ResourceManagerOperation> {
    return this.fetchAuthenticated(
        'GET', new URL(`https://cloudresourcemanager.googleapis.com/v1/${operationId}`),
        this.GCP_HEADERS);
  }

  serviceUsageOperationGet(operationId: string): Promise<ServiceUsageOperation> {
    return this.fetchAuthenticated(
        'GET', new URL(`https://serviceusage.googleapis.com/v1/${operationId}`), this.GCP_HEADERS);
  }

  /**
   * Gets the OpenID Connect profile information.
   *
   * For a list of the supported Google OpenID claims
   * @see https://accounts.google.com/.well-known/openid-configuration.
   *
   * The OpenID standard, including the "userinfo" response and core claims, is
   * defined in the links below:
   * @see https://openid.net/specs/openid-connect-core-1_0.html#UserInfoResponse
   * @see https://openid.net/specs/openid-connect-core-1_0.html#StandardClaims
   */
  getUserInfo(): Promise<UserInfo> {
    const parameters = new Map<string, string>([['access_token', this.accessToken]]);
    return this.fetchAuthenticated(
        'POST', new URL('https://openidconnect.googleapis.com/v1/userinfo'), this.GCP_HEADERS);
  }

  private async refreshGcpAccessToken(refreshToken: string): Promise<string> {
    const headers = new Map<string, string>(
        [['Host', 'oauth2.googleapis.com'], ['Content-Type', 'application/x-www-form-urlencoded']]);
    const data = {
      // TODO: Consider moving client ID to the caller.
      client_id: GCP_OAUTH_CLIENT_ID,
      refresh_token: refreshToken,
      grant_type: 'refresh_token',
    };
    const encodedData = this.encodeFormData(data);
    const response: RefreshAccessTokenResponse = await this.fetchUnauthenticated(
        'POST', new URL('https://oauth2.googleapis.com/token'), headers, null, encodedData);
    return response.access_token;
  }

  /**
   * Revokes a token.
   *
   * @see https://developers.google.com/identity/protocols/oauth2/native-app
   *
   * @param token - A refresh token or access token
   */
  private async revokeGcpToken(token: string): Promise<void> {
    const headers = new Map<string, string>(
        [['Host', 'oauth2.googleapis.com'], ['Content-Type', 'application/x-www-form-urlencoded']]);
    const parameters = new Map<string, string>([['token', token]]);
    return this.fetchUnauthenticated(
        'GET', new URL('https://oauth2.googleapis.com/revoke'), headers, parameters);
  }

  // tslint:disable-next-line:no-any
  private async fetchAuthenticated<T>(method: string, url: URL, headers: Map<string, string>, parameters?: Map<string, string>, data?: any): Promise<T> {
    const httpHeaders = new Map(headers);

    // TODO: Handle token expiration/revokation.
    if (!this.accessToken) {
      this.accessToken = await this.refreshGcpAccessToken(this.refreshToken);
    }
    httpHeaders.set('Authorization', `Bearer ${this.accessToken}`);
    return this.fetchUnauthenticated(method, url, httpHeaders, parameters, data);
  }

  // tslint:disable-next-line:no-any
  private async fetchUnauthenticated<T>(method: string, url: URL, headers: Map<string, string>, parameters?: Map<string, string>, data?: any): Promise<T> {
    const customHeaders = new Headers();
    headers.forEach((value, key) => {
      customHeaders.append(key, value);
    });
    if (parameters) {
      parameters.forEach((value: string, key: string) => url.searchParams.append(key, value));
    }

    // TODO: More robust handling of data types
    if (typeof data === 'object') {
      data = JSON.stringify(data);
    }

    const response = await fetch(url.toString(), {
      method: method.toUpperCase(),
      headers: customHeaders,
      ...(data && {body: data}),
    });

    if (!response.ok) {
      throw new HttpError(response.status, response.statusText);
    }

    try {
      let result = undefined;
      if (response.status !== 204) {
        result = await response.json();
      }
      return result;
    } catch (e) {
      throw new Error('Error parsing response body: ' + JSON.stringify(e));
    }
  }

  private encodeFormData(data: object): string {
    return Object.entries(data)
        .map(entry => {
          return encodeURIComponent(entry[0]) + '=' + encodeURIComponent(entry[1]);
        })
        .join('&');
  }
}<|MERGE_RESOLUTION|>--- conflicted
+++ resolved
@@ -195,20 +195,11 @@
    * @return The initial operation response.  Call computeEngineOperationZoneWait
    *     to wait for the creation process to complete.
    */
-<<<<<<< HEAD
-  async createInstance(scope: ZoneScope, data: {}): Promise<ComputeEngineOperation> {
+  async createInstance(zone: ZoneLocator, data: {}): Promise<ComputeEngineOperation> {
     return this.fetchAuthenticated<ComputeEngineOperation>(
-=======
-  async createInstance(zone: ZoneLocator, data: {}): Promise<ComputeEngineOperation> {
-    const operation = await this.fetchAuthenticated<ComputeEngineOperation>(
->>>>>>> 0d001586
         'POST',
         new URL(`${zoneUrl(zone)}/instances`),
         this.GCP_HEADERS, null, data);
-<<<<<<< HEAD
-=======
-    return await this.computeEngineOperationZoneWait(zone, operation.name);
->>>>>>> 0d001586
   }
 
   /**
