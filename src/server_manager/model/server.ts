--- conflicted
+++ resolved
@@ -121,13 +121,8 @@
   getMonthlyOutboundTransferLimit(): DataAmount;
   // Returns the monthly cost.
   getMonthlyCost(): MonetaryCost;
-<<<<<<< HEAD
-  // Returns the server location as a localizable (but possibly pre-localized) ID.
-  getCityName(): string;
-=======
   // Returns the server location
   getCloudLocation(): CloudLocation;
->>>>>>> c4dca154
   // Deletes the server - cannot be undone.
   delete(): Promise<void>;
 }
