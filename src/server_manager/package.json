--- conflicted
+++ resolved
@@ -1,10 +1,4 @@
 {
-<<<<<<< HEAD
-=======
-  "name": "outline-manager",
-  "productName": "Outline Manager",
-  "version": "1.5.1",
->>>>>>> 1a57e442
   "description": "Create and manage access to Outline servers",
   "homepage": "https://getoutline.org/",
   "name": "outline-manager",
@@ -23,7 +17,6 @@
     }
   },
   "dependencies": {
-<<<<<<< HEAD
     "@polymer/app-layout": "^3.0.0",
     "@polymer/app-localize-behavior": "^3.0.0",
     "@polymer/font-roboto": "^3.0.0",
@@ -45,11 +38,8 @@
     "@polymer/paper-tabs": "^3.0.0",
     "@polymer/paper-toast": "^3.0.0",
     "@polymer/paper-tooltip": "^3.0.0",
-    "@sentry/electron": "^0.8.1",
+    "@sentry/electron": "^1.3.0",
     "@webcomponents/webcomponentsjs": "^2.0.0",
-=======
-    "@sentry/electron": "^1.3.0",
->>>>>>> 1a57e442
     "body-parser": "^1.18.3",
     "byte-size": "^6.2.0",
     "clipboard-polyfill": "^2.4.6",
