{
  "name": "outline-manager",
  "productName": "Outline Manager",
  "version": "1.4.0",
  "description": "Create and manage access to Outline servers",
  "homepage": "https://getoutline.org/",
  "author": {
    "name": "The Outline authors",
    "email": "info@getoutline.org"
  },
  "build": {
    "afterSign": "src/server_manager/electron_app/release/notarize.js",
    "mac": {
      "hardenedRuntime": true,
      "entitlements": "src/server_manager/electron_app/release/macos.entitlements",
      "entitlementsInherit": "src/server_manager/electron_app/release/macos.entitlements"
    }
  },
  "dependencies": {
    "@sentry/electron": "^0.8.1",
    "body-parser": "^1.18.3",
<<<<<<< HEAD
    "bytes": "^3.1.0",
    "dotenv": "~8.2.0",
=======
    "byte-size": "^6.2.0",
>>>>>>> 598e1ac6
    "clipboard-polyfill": "^2.4.6",
    "electron-updater": "^4.1.2",
    "eventemitter3": "^2.0.3",
    "express": "^4.16.3",
    "jsonic": "^0.3.1",
    "node-forge": "^0.7.1",
    "request": "^2.87.0",
    "request-lite": "^2.40.1"
  },
  "comments": [
    "@types/node can't have a major version update due to typing changes in node 13.  Electron depends on ^12 and we get 13, which breaks us",
    "Pin electron version (i.e. 7.0.1, not ~7.0.0) as a workaround for issue https://github.com/electron-userland/electron-builder/issues/4157"
  ],
  "devDependencies": {
    "@types/node-forge": "^0.6.9",
    "@types/node": "~12.0.0",
    "@types/request": "^2.47.1",
    "@types/semver": "^5.5.0",
    "bower": "^1.8.0",
    "browserify": "^14.5.0",
    "electron": "7.0.1",
    "electron-builder": "~22.4.0",
    "electron-icon-maker": "^0.0.4",
    "electron-notarize": "^0.2.1",
    "gulp": "^4.0.0",
    "gulp-posthtml": "^3.0.4",
    "gulp-replace": "^1.0.0",
    "postcss-rtl": "^1.4.0",
    "posthtml-postcss": "^0.2.6",
    "prettier": "1.19.1",
    "pretty-quick": "2.0.1"
  },
  "scripts": {
    "postinstall": "bower install"
  },
  "prettier": {
    "printWidth": 120,
    "bracketSpacing": false,
    "trailingComma": "es5"
  }
}<|MERGE_RESOLUTION|>--- conflicted
+++ resolved
@@ -19,12 +19,8 @@
   "dependencies": {
     "@sentry/electron": "^0.8.1",
     "body-parser": "^1.18.3",
-<<<<<<< HEAD
-    "bytes": "^3.1.0",
+    "byte-size": "^6.2.0",
     "dotenv": "~8.2.0",
-=======
-    "byte-size": "^6.2.0",
->>>>>>> 598e1ac6
     "clipboard-polyfill": "^2.4.6",
     "electron-updater": "^4.1.2",
     "eventemitter3": "^2.0.3",
